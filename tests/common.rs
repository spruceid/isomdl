--- conflicted
+++ resolved
@@ -74,33 +74,6 @@
         Ok((session_manager, items_requests))
     }
 
-<<<<<<< HEAD
-/// Prepare response with required elements.
-#[allow(dead_code)]
-pub fn create_response(
-    mut session_manager: device::SessionManager,
-    requested_items: RequestedItems,
-    key: &p256::ecdsa::SigningKey,
-) -> Result<Vec<u8>> {
-    let permitted_items = [(
-        DOC_TYPE.to_string(),
-        [(NAMESPACE.to_string(), vec![AGE_OVER_21_ELEMENT.to_string()])]
-            .into_iter()
-            .collect(),
-    )]
-        .into_iter()
-        .collect();
-    session_manager.prepare_response(&requested_items, permitted_items);
-    let (_, sign_payload) = session_manager.get_next_signature_payload().unwrap();
-    let signature: p256::ecdsa::Signature = key.sign(sign_payload);
-    session_manager
-        .submit_next_signature(signature.to_vec())
-        .context("failed to submit signature")?;
-    session_manager
-        .retrieve_response()
-        .ok_or(anyhow!("cannot prepare response"))
-}
-=======
     /// Prepare response with required elements.
     pub fn create_response(
         mut session_manager: device::SessionManager,
@@ -113,8 +86,8 @@
                 .into_iter()
                 .collect(),
         )]
-        .into_iter()
-        .collect();
+            .into_iter()
+            .collect();
         session_manager.prepare_response(&requested_items, permitted_items);
         let (_, sign_payload) = session_manager.get_next_signature_payload().unwrap();
         let signature: p256::ecdsa::Signature = key.sign(sign_payload);
@@ -125,7 +98,6 @@
             .retrieve_response()
             .ok_or(anyhow!("cannot prepare response"))
     }
->>>>>>> 77aa94d2
 
     pub fn create_signing_key() -> Result<p256::ecdsa::SigningKey> {
         Ok(p256::SecretKey::from_sec1_pem(include_str!("data/sec1.pem"))?.into())
