[package]
name = "isomdl"
version = "0.1.0"
edition = "2021"
description = "ISO mDL implementation in Rust"
readme = "README.md"
homepage = "https://github.com/spruceid/isomdl"
repository = "https://github.com/spruceid/isomdl"
documentation = "https://docs.rs/isomdl"
license = "Apache-2.0 OR MIT"
exclude = ["test/"]

[[bin]]
name = "isomdl-utils"
path = "src/bin/utils.rs"

[dependencies]
anyhow = "1.0"
ecdsa = { version = "0.16.0", features = ["serde", "verifying"] }
p256 = { version = "0.13.0", features = ["serde", "ecdh"] }
p384 = { version = "0.13.0", features = ["serde", "ecdh"] }
rand = { version = "0.8.5", features = ["getrandom"] }
serde = { version = "1.0", features = ["derive"] }
serde_json = "1.0"
serde_bytes = "0.11.0"
sha2 = "0.10.6"
thiserror = "1.0"
elliptic-curve = "0.13.1"
hkdf = "0.12.3"
hex-literal = "0.3.4"
aes-gcm = "0.10.1"
hmac = "0.12.1"
aes = "0.8.2"
sec1 = "0.7.1"
uuid = { version = "1.3", features = ["v1", "v4", "std", "rng", "serde"] }
time = { version = "0.3.20", features = ["formatting", "parsing", "macros"] }
zeroize = { version = "1.5", features = ["zeroize_derive"] }
signature = { version = "2.0.0", features = ["std"] }
async-signature = "0.3.0"
#tracing = "0.1"
base64 = "0.13"
pem-rfc7468 = "0.7.0"
<<<<<<< HEAD
x509-cert = { version = "0.2.3", features = ["std"] }
const-oid = "0.9.2"
ssi-jwk = { version = "0.1" }
isomdl-macros = { version = "0.1.0", path = "macros" }
clap = { version = "4", features = ["derive"] }
clap-stdin = "0.2.1"
der = { version = "0.7", features = ["std", "derive", "alloc"] }
hex = "0.4.3"
asn1-rs = { version = "0.5.2", features = ["bits"]}
reqwest = "0.11.22"
=======
x509-cert = { version = "0.2.4", features = ["pem", "builder"] }
ssi-jwk = "0.2.1"
isomdl-macros = { version = "0.1.0", path = "macros" }
clap = { version = "4", features = ["derive"] }
clap-stdin = "0.2.1"
const-oid = "0.9.2"
der = { version = "0.7", features = ["std", "derive", "alloc"] }
hex = "0.4.3"
asn1-rs = { version = "0.5.2", features = ["bits"] }

strum = "0.24"
strum_macros = "0.24"
>>>>>>> 80854462

coset = "0.3.8"
ciborium = "0.2.2"
digest = "0.10.7"

[dev-dependencies]
hex = "0.4.3"
p256 = "0.13.0"
serde_json = "*"<|MERGE_RESOLUTION|>--- conflicted
+++ resolved
@@ -40,19 +40,7 @@
 #tracing = "0.1"
 base64 = "0.13"
 pem-rfc7468 = "0.7.0"
-<<<<<<< HEAD
-x509-cert = { version = "0.2.3", features = ["std"] }
-const-oid = "0.9.2"
-ssi-jwk = { version = "0.1" }
-isomdl-macros = { version = "0.1.0", path = "macros" }
-clap = { version = "4", features = ["derive"] }
-clap-stdin = "0.2.1"
-der = { version = "0.7", features = ["std", "derive", "alloc"] }
-hex = "0.4.3"
-asn1-rs = { version = "0.5.2", features = ["bits"]}
-reqwest = "0.11.22"
-=======
-x509-cert = { version = "0.2.4", features = ["pem", "builder"] }
+x509-cert = { version = "0.2.4", features = ["pem", "builder", "std"] }
 ssi-jwk = "0.2.1"
 isomdl-macros = { version = "0.1.0", path = "macros" }
 clap = { version = "4", features = ["derive"] }
@@ -61,10 +49,9 @@
 der = { version = "0.7", features = ["std", "derive", "alloc"] }
 hex = "0.4.3"
 asn1-rs = { version = "0.5.2", features = ["bits"] }
-
+reqwest = "0.11.22"
 strum = "0.24"
 strum_macros = "0.24"
->>>>>>> 80854462
 
 coset = "0.3.8"
 ciborium = "0.2.2"
