[package]
name = "isomdl"
version = "0.1.0"
edition = "2021"
description = "ISO mDL implementation in Rust"
readme = "README.md"
homepage = "https://github.com/spruceid/isomdl"
repository = "https://github.com/spruceid/isomdl"
license = "Apache-2.0"

[dependencies]
<<<<<<< HEAD
chrono = "0.4.19"
either = "1.6.1"
encoding_rs = "0.8.31"
rust_iso3166 = "0.1.5"
serde = { version = "1.0.136", features = ["derive"] }
serde_derive = "1.0.137"
thiserror = "1.0"

# cbor = "0.4.1"
# didkit = "0.4.0"
# serde_cbor = "0.11.2"
# ssi = { version = "0.4.0", features = ["http"] }

[dev-dependencies]
cddl = "0.8.7"
serde_json = "1.0.79"
tokio = { version = "1.0", features = ["macros"] }
=======
anyhow = "1.0"
ecdsa = { version = "0.14.4", features = ["serde"] }
p256 = { version = "0.11.1", features = ["serde", "ecdh"] }
p384 = { version = "0.11.2", features = ["serde", "ecdh"] }
rand = { version = "0.8.5", features = ["getrandom"] }
openssl = "0.10.41"
serde = { version = "1.0", features = ["derive"] }
serde_cbor = { version = "0.11.2", features = ["tags"] }
serde_json = "1.0"
sha2 = "0.10.5"
thiserror = "1.0"
elliptic-curve = "0.12.3"
hkdf = "0.12.3"
hex-literal = "0.3.4"
aes-gcm = "0.10.1"
hmac = "0.12.1"
aes = "0.8.1"
sec1 = "0.3.0"
uuid = { version = "1.2", features = ["v1", "std", "rng", "serde"] }
time = { version = "0.3.14", features = ["formatting", "parsing"] }
zeroize = { version = "1.4", features = ["zeroize_derive"] }
signature = "1.6"
tracing = "0.1"
base64 = "0.13"

[dependencies.cose-rs]
git = "ssh://git@github.com/spruceid/cose-rs.git"
rev = "2656fd9"

[dev-dependencies]
hex = "0.4.3"
p256 = "0.11.1"
serde_json = "*"
>>>>>>> 53f79400
<|MERGE_RESOLUTION|>--- conflicted
+++ resolved
@@ -9,25 +9,6 @@
 license = "Apache-2.0"
 
 [dependencies]
-<<<<<<< HEAD
-chrono = "0.4.19"
-either = "1.6.1"
-encoding_rs = "0.8.31"
-rust_iso3166 = "0.1.5"
-serde = { version = "1.0.136", features = ["derive"] }
-serde_derive = "1.0.137"
-thiserror = "1.0"
-
-# cbor = "0.4.1"
-# didkit = "0.4.0"
-# serde_cbor = "0.11.2"
-# ssi = { version = "0.4.0", features = ["http"] }
-
-[dev-dependencies]
-cddl = "0.8.7"
-serde_json = "1.0.79"
-tokio = { version = "1.0", features = ["macros"] }
-=======
 anyhow = "1.0"
 ecdsa = { version = "0.14.4", features = ["serde"] }
 p256 = { version = "0.11.1", features = ["serde", "ecdh"] }
@@ -60,5 +41,4 @@
 [dev-dependencies]
 hex = "0.4.3"
 p256 = "0.11.1"
-serde_json = "*"
->>>>>>> 53f79400
+serde_json = "*"