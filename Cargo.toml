[package]
name = "isomdl"
version = "0.1.0"
edition = "2021"
description = "ISO mDL implementation in Rust"
readme = "README.md"
homepage = "https://github.com/spruceid/isomdl"
repository = "https://github.com/spruceid/isomdl"
documentation = "https://docs.rs/isomdl"
license = "Apache-2.0 OR MIT"
exclude = ["test/"]

[dependencies]
anyhow = "1.0"
ecdsa = { version = "0.16.0", features = ["serde"] }
p256 = { version = "0.13.0", features = ["serde", "ecdh"] }
p384 = { version = "0.13.0", features = ["serde", "ecdh"] }
rand = { version = "0.8.5", features = ["getrandom"] }
serde = { version = "1.0", features = ["derive"] }
serde_json = "1.0"
sha2 = "0.10.6"
thiserror = "1.0"
elliptic-curve = "0.13.1"
hkdf = "0.12.3"
hex-literal = "0.3.4"
aes-gcm = "0.10.1"
hmac = "0.12.1"
aes = "0.8.2"
sec1 = "0.7.1"
uuid = { version = "1.3", features = ["v1", "v4", "std", "rng", "serde"] }
time = { version = "0.3.20", features = ["formatting", "parsing", "macros"] }
zeroize = { version = "1.5", features = ["zeroize_derive"] }
signature = { version = "2.0.0", features = ["std"] }
async-signature = "0.3.0"
#tracing = "0.1"
base64 = "0.13"
pem-rfc7468 = "0.7.0"
x509-cert = { version = "0.1.1", features = ["pem"] }
coset = { version = "0.3.7", features = ["std"] }
ciborium = "0.2.2"

ssi-jwk = "0.2.1"
isomdl-macros = { version = "0.1.0", path = "macros" }
clap = { version = "4", features = ["derive"] }
clap-stdin = "0.5.1"
digest = "0.10.7"
serde_bytes = "0.11.15"

<<<<<<< HEAD
strum = "0.26.3"
strum_macros = "0.26.4"
convert_case = "0.6.0"
=======
strum = "0.24"
strum_macros = "0.24"

[dependencies.cose-rs]
git = "https://github.com/spruceid/cose-rs"
rev = "4104505"
>>>>>>> 76a5728e

[dev-dependencies]
hex = "0.4.3"
p256 = "0.13.0"
serde_json = "*"<|MERGE_RESOLUTION|>--- conflicted
+++ resolved
@@ -39,27 +39,18 @@
 coset = { version = "0.3.7", features = ["std"] }
 ciborium = "0.2.2"
 
-ssi-jwk = "0.2.1"
+ssi-jwk = { version = "0.1" }
 isomdl-macros = { version = "0.1.0", path = "macros" }
 clap = { version = "4", features = ["derive"] }
 clap-stdin = "0.5.1"
 digest = "0.10.7"
 serde_bytes = "0.11.15"
 
-<<<<<<< HEAD
 strum = "0.26.3"
 strum_macros = "0.26.4"
 convert_case = "0.6.0"
-=======
-strum = "0.24"
-strum_macros = "0.24"
-
-[dependencies.cose-rs]
-git = "https://github.com/spruceid/cose-rs"
-rev = "4104505"
->>>>>>> 76a5728e
 
 [dev-dependencies]
 hex = "0.4.3"
 p256 = "0.13.0"
-serde_json = "*"+serde_json = "*"
