--- conflicted
+++ resolved
@@ -203,11 +203,7 @@
     pub doc_type: String,
     pub issuer_signed: IssuerSigned,
     pub device_namespaces: DeviceNamespacesBytes,
-<<<<<<< HEAD
-    pub prepared_cose_sign1: PreparedCoseSign1,
-=======
     pub prepared_cose: PreparedCose,
->>>>>>> 80854462
     pub errors: Option<NamespaceErrors>,
 }
 
@@ -354,13 +350,6 @@
         })
     }
 
-<<<<<<< HEAD
-    fn validate_request(
-        &self,
-        request: DeviceRequest,
-    ) -> Result<Vec<ItemsRequest>, PreparedDeviceResponse> {
-        if !request.version.starts_with("1.") {
-=======
     fn validate_request(&self, request: DeviceRequest) -> ValidatedRequest {
         let items_request: Vec<ItemsRequest> = request
             .doc_requests
@@ -378,7 +367,6 @@
         };
 
         if request.version != DeviceRequest::VERSION {
->>>>>>> 80854462
             // tracing::error!(
             //     "unsupported DeviceRequest version: {} ({} is supported)",
             //     request.version,
