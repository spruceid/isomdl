//! This module is responsible for the device's interaction with the reader.
//!
//! It handles this through **State pattern**.
//!
//! There are several states through which the device goes during the interaction:
//!
//! ```text
#![doc = include_str!("../../docs/on_simulated_device.txt")]
//! ```
//!
//! # Example
//!
//! You can see the full example in `on_simulated_device.rs` in `examples` directory.
//! The reader is simulated in `common`
//! module (you can find the complete code in `examples` directory), here we focus on the code from the
//! device perspective.
//!
//! ```ignore
#![doc = include_str!("../../tests/on_simulated_device.rs")]
//! ```
use crate::definitions::IssuerSignedItem;
use crate::{
    definitions::{
        device_engagement::{DeviceRetrievalMethod, Security, ServerRetrievalMethods},
        device_request::{DeviceRequest, DocRequest, ItemsRequest},
        device_response::{
            Document as DeviceResponseDoc, DocumentError, DocumentErrorCode, DocumentErrors,
            Errors as NamespaceErrors, Status,
        },
        device_signed::{DeviceAuth, DeviceAuthentication, DeviceNamespacesBytes, DeviceSigned},
        helpers::{tag24, NonEmptyMap, NonEmptyVec, Tag24},
        issuer_signed::{IssuerSigned, IssuerSignedItemBytes},
        session::{
            self, derive_session_key, get_shared_secret, Handover, SessionData, SessionTranscript,
        },
        CoseKey, DeviceEngagement, DeviceResponse, Mso, SessionEstablishment,
    },
    issuance::Mdoc,
};
use cose_rs::sign1::{CoseSign1, PreparedCoseSign1};
use p256::FieldBytes;
use serde::{Deserialize, Serialize};
use serde_cbor::Value as CborValue;
use session::SessionTranscript180135;
use std::collections::BTreeMap;
use std::num::ParseIntError;
use uuid::Uuid;

/// Initialisation state.
///
/// It receives the documents and stores the ephemeral generated device key,
/// and the device engagement.
/// This is the first state that starts the interaction.
/// You enter this state by calling [SessionManagerInit::initialise].
#[derive(Serialize, Deserialize)]
pub struct SessionManagerInit {
    documents: Documents,
    e_device_key: Vec<u8>,
    device_engagement: Tag24<DeviceEngagement>,
}

/// Engaged state.
///
/// Transition to this state is [SessionManagerInit::qr_engagement].
/// That creates the `QR code` that the reader will use to establish the session.
#[derive(Clone, Serialize, Deserialize)]
pub struct SessionManagerEngaged {
    documents: Documents,
    e_device_key: Vec<u8>,
    device_engagement: Tag24<DeviceEngagement>,
    handover: Handover,
}

/// The state where handling requests from the reader and responding to them happens.
///
/// This can consist of several request-response cycles.
/// Transition to this state is [SessionManagerEngaged::process_session_establishment].
#[derive(Clone, Serialize, Deserialize)]
pub struct SessionManager {
    documents: Documents,
    session_transcript: SessionTranscript180135,
    sk_device: [u8; 32],
    device_message_counter: u32,
    sk_reader: [u8; 32],
    reader_message_counter: u32,
    state: State,
}

/// The internal state of the [SessionManager].
#[derive(Clone, Debug, Default, Serialize, Deserialize)]
pub enum State {
    /// This is the default one where the device is waiting for a request from the reader.
    #[default]
    AwaitingRequest,
    /// The device is signing the response. The response could be a document or an error.
    Signing(PreparedDeviceResponse),
    /// The device is ready to respond to the reader with a signed response.
    ReadyToRespond(Vec<u8>),
}

/// Various errors that can occur during the interaction with the reader.
#[derive(Debug, thiserror::Error)]
pub enum Error {
    /// Unable to generate ephemeral key.
    #[error("unable to generate ephemeral key: {0}")]
    EKeyGeneration(session::Error),
    /// Error encoding value to CBOR.
    #[error("error encoding value to CBOR: {0}")]
    Tag24CborEncoding(tag24::Error),
    /// Unable to generate shared secret.
    #[error("unable to generate shared secret: {0}")]
    SharedSecretGeneration(anyhow::Error),
    /// Error encoding value to CBOR.
    #[error("error encoding value to CBOR: {0}")]
    CborEncoding(serde_cbor::Error),
    /// Session manager was used incorrectly.
    #[error("session manager was used incorrectly")]
    ApiMisuse,
    /// Could not parse age attestation claim.
    #[error("could not parse age attestation claim")]
    ParsingError(#[from] ParseIntError),
    /// `age_over` element identifier is malformed.
    #[error("age_over element identifier is malformed")]
    PrefixError,
}

/// The documents the device owns.
pub type Documents = NonEmptyMap<DocType, Document>;
type DocType = String;

/// Device-internal document datatype.
#[derive(Debug, Clone, Serialize, Deserialize)]
pub struct Document {
    pub id: Uuid,
    pub issuer_auth: CoseSign1,
    pub mso: Mso,
    pub namespaces: Namespaces,
}

/// Stores the prepared response.
///
/// After the device parses the request from the reader,
/// If there were errors,
/// it will prepare a list of [DocumentErrors].
/// If there are documents to be signed,
/// it will keep a list of prepared documents
/// which needs to be signed with [SessionManager::get_next_signature_payload] and [SessionManager::submit_next_signature].
/// After those are signed, they are kept in a list of [DeviceResponseDoc]
#[derive(Debug, Clone, Serialize, Deserialize)]
pub struct PreparedDeviceResponse {
    prepared_documents: Vec<PreparedDocument>,
    signed_documents: Vec<DeviceResponseDoc>,
    document_errors: Option<DocumentErrors>,
    status: Status,
}

#[derive(Debug, Clone, Serialize, Deserialize)]
struct PreparedDocument {
    id: Uuid,
    doc_type: String,
    issuer_signed: IssuerSigned,
    device_namespaces: DeviceNamespacesBytes,
    prepared_cose_sign1: PreparedCoseSign1,
    errors: Option<NamespaceErrors>,
}

/// Elements in a namespace.
type Namespaces = NonEmptyMap<Namespace, NonEmptyMap<ElementIdentifier, IssuerSignedItemBytes>>;
type Namespace = String;
type ElementIdentifier = String;

/// A list of the requested items by the reader.
pub type RequestedItems = Vec<ItemsRequest>;
/// The lis of items that are permitted to be shared grouped by document type and namespace.
pub type PermittedItems = BTreeMap<DocType, BTreeMap<Namespace, Vec<ElementIdentifier>>>;

impl SessionManagerInit {
    /// Initialise the SessionManager.
    ///
    /// This is the first transition in the flow interaction.
    /// Internally, it generates the ephemeral key and creates the device engagement.
    ///
    /// It transition to [SessionManagerInit] state.
    pub fn initialise(
        documents: Documents,
        device_retrieval_methods: Option<NonEmptyVec<DeviceRetrievalMethod>>,
        server_retrieval_methods: Option<ServerRetrievalMethods>,
    ) -> Result<Self, Error> {
        let (e_device_key, e_device_key_pub) =
            session::create_p256_ephemeral_keys().map_err(Error::EKeyGeneration)?;
        let e_device_key_bytes =
            Tag24::<CoseKey>::new(e_device_key_pub).map_err(Error::Tag24CborEncoding)?;
        let security = Security(1, e_device_key_bytes);

        let device_engagement = DeviceEngagement {
            version: "1.0".to_string(),
            security,
            device_retrieval_methods,
            server_retrieval_methods,
            protocol_info: None,
        };

        let device_engagement =
            Tag24::<DeviceEngagement>::new(device_engagement).map_err(Error::Tag24CborEncoding)?;

        Ok(Self {
            documents,
            e_device_key: e_device_key.to_bytes().to_vec(),
            device_engagement,
        })
    }

    pub fn ble_ident(&self) -> anyhow::Result<[u8; 16]> {
        super::calculate_ble_ident(&self.device_engagement.as_ref().security.1)
    }

    /// Begins the device engagement using **QR code**.
    ///
    /// The response contains the device's public key and engagement data.
    pub fn qr_engagement(self) -> anyhow::Result<(SessionManagerEngaged, String)> {
        let qr_code_uri = self.device_engagement.to_qr_code_uri()?;
        let sm = SessionManagerEngaged {
            documents: self.documents,
            device_engagement: self.device_engagement,
            e_device_key: self.e_device_key,
            handover: Handover::QR,
        };
        Ok((sm, qr_code_uri))
    }
}

impl SessionManagerEngaged {
    /// It transitions to [SessionManager] state
    /// by processing the [SessionEstablishment] received from the reader.
    ///
    /// Internally, it generates the session keys based on the calculated shared secret
    /// (using **Diffie–Hellman key exchange**).
    ///
    /// Along with transitioning to [SessionManagerEngaged] state,
    /// it returns the requested items by the reader.
    pub fn process_session_establishment(
        self,
        session_establishment: SessionEstablishment,
    ) -> anyhow::Result<(SessionManager, RequestedItems)> {
        let e_reader_key = session_establishment.e_reader_key;
        let session_transcript =
            SessionTranscript180135(self.device_engagement, e_reader_key.clone(), self.handover);
        let session_transcript_bytes =
            Tag24::new(session_transcript.clone()).map_err(Error::Tag24CborEncoding)?;

        let e_device_key = p256::SecretKey::from_bytes(FieldBytes::from_slice(&self.e_device_key))?;

        let shared_secret = get_shared_secret(e_reader_key.into_inner(), &e_device_key.into())
            .map_err(Error::SharedSecretGeneration)?;

        let sk_reader = derive_session_key(&shared_secret, &session_transcript_bytes, true)?.into();
        let sk_device =
            derive_session_key(&shared_secret, &session_transcript_bytes, false)?.into();

        let mut sm = SessionManager {
            documents: self.documents,
            session_transcript,
            sk_device,
            device_message_counter: 0,
            sk_reader,
            reader_message_counter: 0,
            state: State::AwaitingRequest,
        };

        let requested_data = sm.handle_decoded_request(SessionData {
            data: Some(session_establishment.data),
            status: None,
        })?;

        Ok((sm, requested_data))
    }
}

impl SessionManager {
    fn parse_request(&self, request: &[u8]) -> Result<DeviceRequest, PreparedDeviceResponse> {
        let request: CborValue = serde_cbor::from_slice(request).map_err(|_| {
            // tracing::error!("unable to decode DeviceRequest bytes as cbor: {}", error);
            PreparedDeviceResponse::empty(Status::CborDecodingError)
        })?;

        serde_cbor::value::from_value(request).map_err(|_| {
            // tracing::error!("unable to validate DeviceRequest cbor: {}", error);
            PreparedDeviceResponse::empty(Status::CborValidationError)
        })
    }

    fn validate_request(
        &self,
        request: DeviceRequest,
    ) -> Result<Vec<ItemsRequest>, PreparedDeviceResponse> {
        if request.version != DeviceRequest::VERSION {
            // tracing::error!(
            //     "unsupported DeviceRequest version: {} ({} is supported)",
            //     request.version,
            //     DeviceRequest::VERSION
            // );
            return Err(PreparedDeviceResponse::empty(Status::GeneralError));
        }
        Ok(request
            .doc_requests
            .into_inner()
            .into_iter()
            .map(|DocRequest { items_request, .. }| items_request.into_inner())
            .collect())
    }

    /// When the device is ready to respond, it prepares the response specifying the permitted items.
    ///
    /// It changes the internal state to [State::Signing],
    /// and you need
    /// to call [SessionManager::get_next_signature_payload] and then [SessionManager::submit_next_signature]
    /// to sign the documents.
    ///
    /// # Example
    ///
    /// ```text
    /// session_manager.prepare_response(&requested_items, permitted_items);
    /// let (_, payload)) = session_manager.get_next_signature_payload()?;
    /// let signature = sign(&payload);
    /// session_manager.submit_next_signature(signature);
    /// ```
    pub fn prepare_response(&mut self, requests: &RequestedItems, permitted: PermittedItems) {
        let prepared_response = DeviceSession::prepare_response(self, requests, permitted);
        self.state = State::Signing(prepared_response);
    }

    fn handle_decoded_request(&mut self, request: SessionData) -> anyhow::Result<RequestedItems> {
        let data = request.data.ok_or_else(|| {
            anyhow::anyhow!("no mdoc requests received, assume session can be terminated")
        })?;
        let decrypted_request = session::decrypt_reader_data(
            &self.sk_reader.into(),
            data.as_ref(),
            &mut self.reader_message_counter,
        )
        .map_err(|e| anyhow::anyhow!("unable to decrypt request: {}", e))?;
        let request = match self.parse_request(&decrypted_request) {
            Ok(r) => r,
            Err(e) => {
                self.state = State::Signing(e);
                return Ok(Default::default());
            }
        };
        let request = match self.validate_request(request) {
            Ok(r) => r,
            Err(e) => {
                self.state = State::Signing(e);
                return Ok(Default::default());
            }
        };
        Ok(request)
    }

    /// Handle a new request from the reader.
    ///
    /// The request is expected to be a [CBOR](https://cbor.io)
    /// encoded [SessionData] and encrypted.
    /// It will parse and validate it.
    ///
    /// It returns the requested items by the reader.
    pub fn handle_request(&mut self, request: &[u8]) -> anyhow::Result<RequestedItems> {
        let session_data: SessionData = serde_cbor::from_slice(request)?;
        self.handle_decoded_request(session_data)
    }

<<<<<<< HEAD
    /// When there are documents to be signed, it will return then next one for signing.
    ///
    /// After signed, you need to call [SessionManager::submit_next_signature].
    ///
    /// # Example
    ///
    /// ```ignore
    /// while let Some((_, payload)) = session_manager.get_next_signature_payload()? {
    ///     let signature = sign(&payload);
    ///     session_manager.submit_next_signature(signature);
    /// }
    /// ```
=======
    /// Get the next payload for signing.
>>>>>>> 276b2695
    pub fn get_next_signature_payload(&self) -> Option<(Uuid, &[u8])> {
        match &self.state {
            State::Signing(p) => p.get_next_signature_payload(),
            _ => None,
        }
    }

    /// Submit the externally signed signature for object
    /// returned by [SessionManager::get_next_signature_payload].
    ///
    /// After all documents are signed, you can call [SessionManager::retrieve_response]
    /// to get the response that can then be sent to the reader.
    ///
    /// # Example
    ///
    /// ```ignore
    /// while let Some((_, payload)) = session_manager.get_next_signature_payload()? {
    ///     let signature = sign(&payload);
    ///     session_manager.submit_next_signature(signature);
    /// }
    /// ```
    pub fn submit_next_signature(&mut self, signature: Vec<u8>) -> anyhow::Result<()> {
        if matches!(self.state, State::Signing(_)) {
            match std::mem::take(&mut self.state) {
                State::Signing(mut p) => {
                    p.submit_next_signature(signature);
                    if p.is_complete() {
                        let response = p.finalize_response();
                        let mut status: Option<session::Status> = None;
                        let response_bytes = serde_cbor::to_vec(&response)?;
                        let encrypted_response = session::encrypt_device_data(
                            &self.sk_device.into(),
                            &response_bytes,
                            &mut self.device_message_counter,
                        )
                        .unwrap_or_else(|_e| {
                            //tracing::warn!("unable to encrypt response: {}", e);
                            status = Some(session::Status::SessionEncryptionError);
                            Default::default()
                        });
                        let data = if status.is_some() {
                            None
                        } else {
                            Some(encrypted_response.into())
                        };
                        let session_data = SessionData { status, data };
                        let encoded_response = serde_cbor::to_vec(&session_data)?;
                        self.state = State::ReadyToRespond(encoded_response);
                    } else {
                        self.state = State::Signing(p)
                    }
                }
                _ => unreachable!(),
            }
        }
        Ok(())
    }

    /// Identifies if the response is ready.
    ///
    /// The internal state is [State::ReadyToRespond] in this returns `true`.
    pub fn response_ready(&self) -> bool {
        matches!(self.state, State::ReadyToRespond(_))
    }

    /// Retrieves the prepared response.
    ///
    /// Will return [Some] after all documents have been signed.
    /// In that case, it will return the response
    /// and change the internal state to [State::AwaitingRequest]
    /// where it can accept new a request from the reader.
    pub fn retrieve_response(&mut self) -> Option<Vec<u8>> {
        if self.response_ready() {
            // Replace state with AwaitingRequest.
            let state = std::mem::take(&mut self.state);
            match state {
                State::ReadyToRespond(r) => Some(r),
                // Unreachable as the state variant has already been checked.
                _ => unreachable!(),
            }
        } else {
            None
        }
    }
}

impl PreparedDeviceResponse {
    fn empty(status: Status) -> Self {
        PreparedDeviceResponse {
            status,
            prepared_documents: Vec::new(),
            document_errors: None,
            signed_documents: Vec::new(),
        }
    }

    /// Identifies that the response ready to be finalized.
    ///
    /// If `false`, then there are still items that need to be authorized.
    pub fn is_complete(&self) -> bool {
        self.prepared_documents.is_empty()
    }

    /// When there are documents to be signed, it will return then next one for signing.
    pub fn get_next_signature_payload(&self) -> Option<(Uuid, &[u8])> {
        self.prepared_documents
            .last()
            .map(|doc| (doc.id, doc.prepared_cose_sign1.signature_payload()))
    }

    /// Submit the externally signed signature for object
    /// returned by [PreparedDeviceResponse::get_next_signature_payload].
    pub fn submit_next_signature(&mut self, signature: Vec<u8>) {
        let signed_doc = match self.prepared_documents.pop() {
            Some(doc) => doc.finalize(signature),
            None => {
                //tracing::error!(
                //    "received a signature for finalising when there are no more prepared docs"
                //);
                return;
            }
        };
        self.signed_documents.push(signed_doc);
    }

    /// Will finalize and prepare the device response.
    pub fn finalize_response(self) -> DeviceResponse {
        if !self.is_complete() {
            //tracing::warn!("attempt to finalize PreparedDeviceResponse before all prepared documents had been authorized");
            return PreparedDeviceResponse::empty(Status::GeneralError).finalize_response();
        }

        DeviceResponse {
            version: DeviceResponse::VERSION.into(),
            documents: self.signed_documents.try_into().ok(),
            document_errors: self.document_errors,
            status: self.status,
        }
    }
}

impl PreparedDocument {
    fn finalize(self, signature: Vec<u8>) -> DeviceResponseDoc {
        let Self {
            issuer_signed,
            device_namespaces,
            prepared_cose_sign1,
            errors,
            doc_type,
            ..
        } = self;
        let cose_sign1 = prepared_cose_sign1.finalize(signature);
        let device_signed = DeviceSigned {
            namespaces: device_namespaces,
            device_auth: DeviceAuth::Signature {
                device_signature: cose_sign1,
            },
        };
        DeviceResponseDoc {
            doc_type,
            issuer_signed,
            device_signed,
            errors,
        }
    }
}

/// Keeps the device session data.
///
/// One implementation is [SessionManager].
pub trait DeviceSession {
    type ST: SessionTranscript;

    /// Get the device documents.
    fn documents(&self) -> &Documents;
    fn session_transcript(&self) -> Self::ST;

    /// Prepare the response based on the requested items and permitted ones.
    fn prepare_response(
        &self,
        requests: &RequestedItems,
        permitted: PermittedItems,
    ) -> PreparedDeviceResponse {
        let mut prepared_documents: Vec<PreparedDocument> = Vec::new();
        let mut document_errors: Vec<DocumentError> = Vec::new();

        for (doc_type, namespaces) in filter_permitted(requests, permitted).into_iter() {
            let document = match self.documents().get(&doc_type) {
                Some(doc) => doc,
                None => {
                    // tracing::error!("holder owns no documents of type {}", doc_type);
                    let error: DocumentError =
                        [(doc_type.clone(), DocumentErrorCode::DataNotReturned)]
                            .into_iter()
                            .collect();
                    document_errors.push(error);
                    continue;
                }
            };
            let signature_algorithm = match document
                .mso
                .device_key_info
                .device_key
                .signature_algorithm()
            {
                Some(alg) => alg,
                None => {
                    //tracing::error!(
                    //    "device key for document '{}' cannot perform signing",
                    //    document.id
                    //);
                    let error: DocumentError =
                        [(doc_type.clone(), DocumentErrorCode::DataNotReturned)]
                            .into_iter()
                            .collect();
                    document_errors.push(error);
                    continue;
                }
            };

            let mut issuer_namespaces: BTreeMap<String, NonEmptyVec<IssuerSignedItemBytes>> =
                Default::default();
            let mut errors: BTreeMap<String, NonEmptyMap<String, DocumentErrorCode>> =
                Default::default();

            for (namespace, elements) in namespaces.into_iter() {
                if let Some(issuer_items) = document.namespaces.get(&namespace) {
                    for element_identifier in elements.into_iter() {
                        if let Some(item) = issuer_items.get(&element_identifier) {
                            if let Some(returned_items) = issuer_namespaces.get_mut(&namespace) {
                                returned_items.push(item.clone());
                            } else {
                                let returned_items = NonEmptyVec::new(item.clone());
                                issuer_namespaces.insert(namespace.clone(), returned_items);
                            }
                        } else if let Some(returned_errors) = errors.get_mut(&namespace) {
                            returned_errors
                                .insert(element_identifier, DocumentErrorCode::DataNotReturned);
                        } else {
                            let returned_errors = NonEmptyMap::new(
                                element_identifier,
                                DocumentErrorCode::DataNotReturned,
                            );
                            errors.insert(namespace.clone(), returned_errors);
                        }
                    }
                } else {
                    for element_identifier in elements.into_iter() {
                        if let Some(returned_errors) = errors.get_mut(&namespace) {
                            returned_errors
                                .insert(element_identifier, DocumentErrorCode::DataNotReturned);
                        } else {
                            let returned_errors = NonEmptyMap::new(
                                element_identifier,
                                DocumentErrorCode::DataNotReturned,
                            );
                            errors.insert(namespace.clone(), returned_errors);
                        }
                    }
                }
            }

            let device_namespaces = match Tag24::new(Default::default()) {
                Ok(dp) => dp,
                Err(_e) => {
                    let error: DocumentError =
                        [(doc_type.clone(), DocumentErrorCode::DataNotReturned)]
                            .into_iter()
                            .collect();
                    document_errors.push(error);
                    continue;
                }
            };
            let device_auth = DeviceAuthentication::new(
                self.session_transcript(),
                doc_type.clone(),
                device_namespaces.clone(),
            );
            let device_auth = match Tag24::new(device_auth) {
                Ok(da) => da,
                Err(_e) => {
                    let error: DocumentError = [(doc_type, DocumentErrorCode::DataNotReturned)]
                        .into_iter()
                        .collect();
                    document_errors.push(error);
                    continue;
                }
            };
            let device_auth_bytes = match serde_cbor::to_vec(&device_auth) {
                Ok(dab) => dab,
                Err(_e) => {
                    let error: DocumentError = [(doc_type, DocumentErrorCode::DataNotReturned)]
                        .into_iter()
                        .collect();
                    document_errors.push(error);
                    continue;
                }
            };
            let prepared_cose_sign1 = match CoseSign1::builder()
                .detached()
                .payload(device_auth_bytes)
                .signature_algorithm(signature_algorithm)
                .prepare()
            {
                Ok(prepared) => prepared,
                Err(_e) => {
                    let error: DocumentError = [(doc_type, DocumentErrorCode::DataNotReturned)]
                        .into_iter()
                        .collect();
                    document_errors.push(error);
                    continue;
                }
            };

            let prepared_document = PreparedDocument {
                id: document.id,
                doc_type,
                issuer_signed: IssuerSigned {
                    namespaces: issuer_namespaces.try_into().ok(),
                    issuer_auth: document.issuer_auth.clone(),
                },
                device_namespaces,
                prepared_cose_sign1,
                errors: errors.try_into().ok(),
            };
            prepared_documents.push(prepared_document);
        }
        PreparedDeviceResponse {
            prepared_documents,
            document_errors: document_errors.try_into().ok(),
            status: Status::OK,
            signed_documents: Vec::new(),
        }
    }
}

impl DeviceSession for SessionManager {
    type ST = SessionTranscript180135;

    fn documents(&self) -> &Documents {
        &self.documents
    }

    fn session_transcript(&self) -> SessionTranscript180135 {
        self.session_transcript.clone()
    }
}

impl From<Mdoc> for Document {
    fn from(mdoc: Mdoc) -> Document {
        fn extract(
            v: NonEmptyVec<IssuerSignedItemBytes>,
        ) -> NonEmptyMap<ElementIdentifier, IssuerSignedItemBytes> {
            v.into_inner()
                .into_iter()
                .map(|i| (i.as_ref().element_identifier.clone(), i))
                .collect::<BTreeMap<_, _>>()
                .try_into()
                // Can unwrap as there is always at least one element in a NonEmptyVec.
                .unwrap()
        }

        let Mdoc {
            mso,
            namespaces,
            issuer_auth,
            ..
        } = mdoc;
        let namespaces = namespaces
            .into_inner()
            .into_iter()
            .map(|(ns, v)| (ns, extract(v)))
            .collect::<BTreeMap<_, _>>()
            .try_into()
            // Can unwrap as there is always at least one element in a NonEmptyMap.
            .unwrap();

        Document {
            id: Uuid::now_v1(&[0, 0, 0, 0, 0, 0]),
            mso,
            namespaces,
            issuer_auth,
        }
    }
}

/// Filter permitted items to only permit the items that were requested.
fn filter_permitted(request: &RequestedItems, permitted: PermittedItems) -> PermittedItems {
    permitted
        .into_iter()
        .filter_map(|(doc_type, namespaces)| {
            request
                .iter()
                .find(|item| item.doc_type == doc_type)
                .map(|item| {
                    namespaces
                        .into_iter()
                        .filter_map(|(ns, elems)| {
                            item.namespaces
                                .get(&ns)
                                .map(|req_elems| {
                                    elems
                                        .into_iter()
                                        .filter(|elem| req_elems.contains_key(elem))
                                        .collect()
                                })
                                .map(|e| (ns, e))
                        })
                        .collect()
                })
                .map(|ns| (doc_type, ns))
        })
        .collect()
}

pub fn nearest_age_attestation(
    element_identifier: String,
    issuer_items: NonEmptyMap<String, Tag24<IssuerSignedItem>>,
) -> Result<Option<Tag24<IssuerSignedItem>>, Error> {
    let requested_age: u8 = parse_age_from_element_identifier(element_identifier)?;

    //find closest age_over_nn field that is true
    let owned_age_over_claims: Vec<(String, Tag24<IssuerSignedItem>)> = issuer_items
        .into_inner()
        .into_iter()
        .filter(|element| element.0.contains("age_over"))
        .collect();

    let age_over_claims_numerical: Result<Vec<(u8, Tag24<IssuerSignedItem>)>, Error> =
        owned_age_over_claims
            .iter()
            .map(|f| {
                Ok((
                    parse_age_from_element_identifier(f.to_owned().0)?,
                    f.to_owned().1,
                ))
            })
            .collect();

    let (true_age_over_claims, false_age_over_claims): (Vec<_>, Vec<_>) =
        age_over_claims_numerical?
            .into_iter()
            .partition(|x| x.1.to_owned().into_inner().element_value == CborValue::Bool(true));

    let nearest_age_over = true_age_over_claims
        .iter()
        .filter(|f| f.0 >= requested_age)
        .min_by_key(|claim| claim.0);

    if let Some(age_attestation) = nearest_age_over {
        return Ok(Some(age_attestation.1.to_owned()));
        // if there is no appropriate true age attestation, find the closest false age attestation
    } else {
        let nearest_age_under = false_age_over_claims
            .iter()
            .filter(|f| f.0 <= requested_age)
            .max_by_key(|claim| claim.0);

        if let Some(age_attestation) = nearest_age_under {
            return Ok(Some(age_attestation.1.to_owned()));
        }
    }

    //if there is still no appropriate attestation, do not return a value
    Ok(None)
}

/// Will parse the corresponding age as a number from the `age_over_*` element identifier.
///
/// # Example
///
/// ```
/// use isomdl::presentation::device::parse_age_from_element_identifier;
///
/// let element = "age_over_21".to_string();
/// let age = parse_age_from_element_identifier(element).unwrap();
/// assert_eq!(age, 21);
/// ```
pub fn parse_age_from_element_identifier(element_identifier: String) -> Result<u8, Error> {
    Ok(AgeOver::try_from(element_identifier)?.0)
}

/// Holds the age part from the `age_over_*` element identifier.
pub struct AgeOver(u8);

impl TryFrom<String> for AgeOver {
    type Error = Error;
    fn try_from(element_identifier: String) -> Result<Self, Self::Error> {
        if let Some(x) = element_identifier.strip_prefix("age_over_") {
            let age_over = AgeOver(str::parse::<u8>(x)?);
            Ok(age_over)
        } else {
            Err(Error::PrefixError)
        }
    }
}

#[cfg(test)]
mod test {
    use crate::definitions::helpers::ByteStr;

    use super::*;
    use crate::definitions::mso::DigestId;
    use serde_json::json;

    #[test]
    fn filter_permitted() {
        let requested = serde_json::from_value(json!([
            {
                "docType": "doc_type_1",
                "nameSpaces": {
                    "namespace_1": {
                        "element_1": false,
                        "element_2": false,
                    },
                    "namespace_2": {
                        "element_1": false,
                    }
                }
            },
            {
                "docType": "doc_type_2",
                "nameSpaces": {
                    "namespace_1": {
                        "element_1": false,
                    }
                }
            }
        ]))
        .unwrap();
        let permitted = serde_json::from_value(json!({
            "doc_type_1": {
                "namespace_1": [
                    "element_1",
                    "element_3"
                ],
                "namespace_3": [
                    "element_1",
                ]
            },
            "doc_type_3": {
                "namespace_1": [
                    "element_1",
                ],
            }
        }))
        .unwrap();
        let expected: PermittedItems = serde_json::from_value(json!({
            "doc_type_1": {
                "namespace_1": [
                    "element_1",
                ],
            }
        }))
        .unwrap();

        let filtered = super::filter_permitted(&requested, permitted);

        assert_eq!(expected, filtered);
    }

    #[test]
    fn test_parse_age_from_element_identifier() {
        let element_identifier = "age_over_88".to_string();
        let age = parse_age_from_element_identifier(element_identifier).unwrap();
        assert_eq!(age, 88)
    }

    #[test]
    fn test_age_attestation_response() {
        let requested_element_identifier = "age_over_23".to_string();
        let element_identifier1 = "age_over_18".to_string();
        let element_identifier2 = "age_over_22".to_string();
        let element_identifier3 = "age_over_21".to_string();

        let random = vec![1, 2, 3, 4, 5];
        let issuer_signed_item1 = IssuerSignedItem {
            digest_id: DigestId::new(1),
            random: ByteStr::from(random.clone()),
            element_identifier: element_identifier1.clone(),
            element_value: CborValue::Bool(true),
        };

        let issuer_signed_item2 = IssuerSignedItem {
            digest_id: DigestId::new(2),
            random: ByteStr::from(random.clone()),
            element_identifier: element_identifier2.clone(),
            element_value: CborValue::Bool(false),
        };

        let issuer_signed_item3 = IssuerSignedItem {
            digest_id: DigestId::new(3),
            random: ByteStr::from(random),
            element_identifier: element_identifier3.clone(),
            element_value: CborValue::Bool(false),
        };

        let issuer_item1 = Tag24::new(issuer_signed_item1).unwrap();
        let issuer_item2 = Tag24::new(issuer_signed_item2).unwrap();
        let issuer_item3 = Tag24::new(issuer_signed_item3).unwrap();
        let mut issuer_items = NonEmptyMap::new(element_identifier1, issuer_item1.clone());
        issuer_items.insert(element_identifier2, issuer_item2.clone());
        issuer_items.insert(element_identifier3, issuer_item3.clone());

        let result = nearest_age_attestation(requested_element_identifier, issuer_items)
            .expect("failed to process age attestation request");

        assert_eq!(result.unwrap().inner_bytes, issuer_item2.inner_bytes);
    }

    #[test]
    fn test_str_to_u8() {
        let wib = "8";
        let x = wib.as_bytes();

        println!("{:?}", x);
    }
}<|MERGE_RESOLUTION|>--- conflicted
+++ resolved
@@ -338,7 +338,7 @@
             data.as_ref(),
             &mut self.reader_message_counter,
         )
-        .map_err(|e| anyhow::anyhow!("unable to decrypt request: {}", e))?;
+            .map_err(|e| anyhow::anyhow!("unable to decrypt request: {}", e))?;
         let request = match self.parse_request(&decrypted_request) {
             Ok(r) => r,
             Err(e) => {
@@ -368,7 +368,6 @@
         self.handle_decoded_request(session_data)
     }
 
-<<<<<<< HEAD
     /// When there are documents to be signed, it will return then next one for signing.
     ///
     /// After signed, you need to call [SessionManager::submit_next_signature].
@@ -381,9 +380,6 @@
     ///     session_manager.submit_next_signature(signature);
     /// }
     /// ```
-=======
-    /// Get the next payload for signing.
->>>>>>> 276b2695
     pub fn get_next_signature_payload(&self) -> Option<(Uuid, &[u8])> {
         match &self.state {
             State::Signing(p) => p.get_next_signature_payload(),
@@ -419,11 +415,11 @@
                             &response_bytes,
                             &mut self.device_message_counter,
                         )
-                        .unwrap_or_else(|_e| {
-                            //tracing::warn!("unable to encrypt response: {}", e);
-                            status = Some(session::Status::SessionEncryptionError);
-                            Default::default()
-                        });
+                            .unwrap_or_else(|_e| {
+                                //tracing::warn!("unable to encrypt response: {}", e);
+                                status = Some(session::Status::SessionEncryptionError);
+                                Default::default()
+                            });
                         let data = if status.is_some() {
                             None
                         } else {
@@ -913,7 +909,7 @@
                 }
             }
         ]))
-        .unwrap();
+            .unwrap();
         let permitted = serde_json::from_value(json!({
             "doc_type_1": {
                 "namespace_1": [
@@ -930,7 +926,7 @@
                 ],
             }
         }))
-        .unwrap();
+            .unwrap();
         let expected: PermittedItems = serde_json::from_value(json!({
             "doc_type_1": {
                 "namespace_1": [
@@ -938,7 +934,7 @@
                 ],
             }
         }))
-        .unwrap();
+            .unwrap();
 
         let filtered = super::filter_permitted(&requested, permitted);
 
