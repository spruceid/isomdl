<<<<<<< HEAD
use crate::cose::sign1::CoseSign1;
=======
//! This module contains the definition of the [IssuerSigned] struct and related types.
//!
//! The [IssuerSigned] struct represents a signed issuer object, which includes information about `namespaces`, `authentication`, and `signed items`.  
//!
//! # Notes
//!
//! - [IssuerSigned] struct is serialized and deserialized using the [Serialize] and [Deserialize] traits from the [serde] crate.
//! - [IssuerNamespaces] type is an alias for [`NonEmptyMap<String, NonEmptyVec<IssuerSignedItemBytes>>`].
//! - [IssuerSignedItemBytes] type is an alias for [`Tag24<IssuerSignedItem>`].
//! - [IssuerSignedItem] struct represents a signed item within the [IssuerSigned] object, including information such as digest ID, random bytes, element identifier, and element value.
//! - [IssuerSigned] struct also includes a test module with a unit test for serialization and deserialization.
>>>>>>> 8d4e8fcb
use crate::definitions::{
    helpers::{ByteStr, NonEmptyMap, NonEmptyVec, Tag24},
    DigestId,
};
use coset::AsCborValue;
use serde::{Deserialize, Serialize};
use serde_cbor::Value as CborValue;

/// Represents an issuer-signed object.
///
/// This struct is used to store information about an issuer-signed object, which includes namespaces and issuer authentication.  
/// [IssuerSigned::namespaces] field is an optional [IssuerNamespaces] object that contains namespaces associated with the issuer.  
/// [IssuerSigned::issuer_auth] field is a [CoseSign1] object that represents the issuer authentication.
#[derive(Clone, Debug, Serialize, Deserialize)]
#[serde(rename_all = "camelCase")]
pub struct IssuerSigned {
    #[serde(skip_serializing_if = "Option::is_none", rename = "nameSpaces")]
    pub namespaces: Option<IssuerNamespaces>,
    pub issuer_auth: CoseSign1,
}

pub type IssuerNamespaces = NonEmptyMap<String, NonEmptyVec<IssuerSignedItemBytes>>;
pub type IssuerSignedItemBytes = Tag24<IssuerSignedItem>;

/// Represents an item signed by the issuer.
#[derive(Clone, Debug, Serialize, Deserialize)]
#[serde(rename_all = "camelCase")]
pub struct IssuerSignedItem {
    /// The ID of the digest used for signing.
    #[serde(rename = "digestID")]
    pub digest_id: DigestId,

    /// Random bytes associated with the signed item.
    pub random: ByteStr,

    /// The identifier of the element.
    pub element_identifier: String,

    /// The value of the element.
    pub element_value: CborValue,
}

impl coset::CborSerializable for IssuerSignedItem {}
impl AsCborValue for IssuerSignedItem {
    fn from_cbor_value(value: ciborium::Value) -> coset::Result<Self> {
        let arr = if let ciborium::Value::Array(arr) = value {
            arr
        } else {
            return Err(coset::CoseError::UnexpectedItem(
                "value",
                "array for IssuerSignedItem",
            ));
        };
        Ok(IssuerSignedItem {
            digest_id: DigestId::new(if let ciborium::Value::Integer(i) = arr[0] {
                i.try_into()?
            } else {
                return Err(coset::CoseError::UnexpectedItem(
                    "value",
                    "integer for for DigestId",
                ));
            }),
            random: ByteStr::from(if let ciborium::Value::Bytes(b) = &arr[1] {
                b.to_vec()
            } else {
                return Err(coset::CoseError::UnexpectedItem(
                    "value",
                    "bytes for for ByteStr",
                ));
            }),
            element_identifier: if let ciborium::Value::Text(s) = &arr[2] {
                s.clone()
            } else {
                return Err(coset::CoseError::UnexpectedItem(
                    "value",
                    "bytes for for ByteStr",
                ));
            },
            element_value: ciborium_value_into_cbor_value(&arr[3])?,
        })
    }

    fn to_cbor_value(self) -> coset::Result<ciborium::Value> {
        Ok(ciborium::Value::Array(vec![
            ciborium::Value::Integer(self.digest_id.0.into()),
            ciborium::Value::Bytes(self.random.into()),
            ciborium::Value::Text(self.element_identifier),
            cbor_value_into_ciborium_value(self.element_value)?,
        ]))
    }
}

impl coset::CborSerializable for IssuerSigned {}
impl AsCborValue for IssuerSigned {
    fn from_cbor_value(value: ciborium::Value) -> coset::Result<Self> {
        let arr = vec![];
        if let ciborium::Value::Array(arr) = value {
            let namespaces = arr.get(0).map(|v| v.clone());
            let issuer_auth = arr.get(1).map(|v| v.clone());
            Ok(IssuerSigned {
                namespaces,
                issuer_auth,
            })
        } else {
            Err(coset::Error::Custom("Invalid IssuerSigned".to_string()))
        }
    }

    fn to_cbor_value(self) -> coset::Result<ciborium::Value> {
        let arr = vec![];
        if let Some(namespaces) = self.namespaces {
            arr.push(ciborium::Value::Map(
                namespaces
                    .into_iter()
                    .map(|s| {
                        let (k, v) = s;
                        let k = ciborium::Value::Text(k);
                        let v = v.into_iter().map(|i| i.to_cbor_value()).collect();
                        (k, v.into_iter().map(|i| i.to_cbor_value()).collect())
                    })
                    .collect(),
            ))
        }
        arr.push(self.issuer_auth.to_cbor_value()?);
        Ok(ciborium::Value::Array(arr))
    }
}

fn cbor_value_into_ciborium_value(val: CborValue) -> coset::Result<ciborium::Value> {
    match val {
        CborValue::Null => Ok(ciborium::Value::Null),
        CborValue::Bool(b) => Ok(ciborium::Value::Bool(b)),
        CborValue::Integer(i) => Ok(ciborium::Value::Integer(i.try_into()?)),
        CborValue::Float(f) => Ok(ciborium::Value::Float(f)),
        CborValue::Bytes(b) => Ok(ciborium::Value::Bytes(b)),
        CborValue::Text(t) => Ok(ciborium::Value::Text(t)),
        CborValue::Array(a) => Ok(ciborium::Value::Array(
            a.into_iter()
                .map(cbor_value_into_ciborium_value)
                .flatten()
                .collect(),
        )),
        CborValue::Map(m) => Ok(ciborium::Value::Map(
            m.into_iter()
                .map(|(k, v)| {
                    Ok::<(ciborium::Value, ciborium::Value), coset::CoseError>((
                        cbor_value_into_ciborium_value(k)?,
                        cbor_value_into_ciborium_value(v)?,
                    ))
                })
                .flatten()
                .collect(),
        )),
        CborValue::Tag(t, v) => Ok(ciborium::Value::Tag(
            t,
            Box::new(cbor_value_into_ciborium_value(*v)?),
        )),
        _ => unimplemented!("Unsupported cbor value {val:?}"),
    }
}

fn ciborium_value_into_cbor_value(val: &ciborium::Value) -> coset::Result<CborValue> {
    match val {
        ciborium::Value::Null => Ok(CborValue::Null),
        ciborium::Value::Bool(b) => Ok(CborValue::Bool(*b)),
        ciborium::Value::Integer(i) => Ok(CborValue::Integer((*i).into())),
        ciborium::Value::Float(f) => Ok(CborValue::Float(*f)),
        ciborium::Value::Bytes(b) => Ok(CborValue::Bytes(*b)),
        ciborium::Value::Text(t) => Ok(CborValue::Text(*t)),
        ciborium::Value::Array(a) => Ok(CborValue::Array(
            a.into_iter()
                .map(ciborium_value_into_cbor_value)
                .flatten()
                .collect(),
        )),
        ciborium::Value::Map(m) => Ok(CborValue::Map(
            m.into_iter()
                .map(|(k, v)| {
                    Ok::<(CborValue, CborValue), coset::CoseError>((
                        ciborium_value_into_cbor_value(k)?,
                        ciborium_value_into_cbor_value(v)?,
                    ))
                })
                .flatten()
                .collect(),
        )),
        ciborium::Value::Tag(t, v) => Ok(CborValue::Tag(
            *t,
            Box::new(ciborium_value_into_cbor_value(v)?),
        )),
        _ => unimplemented!("Unsupported cbor value {val:?}"),
    }
}

#[cfg(test)]
mod test {
    use super::IssuerSigned;
    use hex::FromHex;

    static ISSUER_SIGNED_CBOR: &str = include_str!("../../test/definitions/issuer_signed.cbor");

    #[test]
    fn serde_issuer_signed() {
        let cbor_bytes =
            <Vec<u8>>::from_hex(ISSUER_SIGNED_CBOR).expect("unable to convert cbor hex to bytes");
        let signed: IssuerSigned =
            serde_cbor::from_slice(&cbor_bytes).expect("unable to decode cbor as an IssuerSigned");
        let roundtripped_bytes =
            serde_cbor::to_vec(&signed).expect("unable to encode IssuerSigned as cbor bytes");
        assert_eq!(
            cbor_bytes, roundtripped_bytes,
            "original cbor and re-serialized IssuerSigned do not match"
        );
    }
}<|MERGE_RESOLUTION|>--- conflicted
+++ resolved
@@ -1,9 +1,6 @@
-<<<<<<< HEAD
-use crate::cose::sign1::CoseSign1;
-=======
 //! This module contains the definition of the [IssuerSigned] struct and related types.
 //!
-//! The [IssuerSigned] struct represents a signed issuer object, which includes information about `namespaces`, `authentication`, and `signed items`.  
+//! The [IssuerSigned] struct represents a signed issuer object, which includes information about `namespaces`, `authentication`, and `signed items`.
 //!
 //! # Notes
 //!
@@ -12,7 +9,7 @@
 //! - [IssuerSignedItemBytes] type is an alias for [`Tag24<IssuerSignedItem>`].
 //! - [IssuerSignedItem] struct represents a signed item within the [IssuerSigned] object, including information such as digest ID, random bytes, element identifier, and element value.
 //! - [IssuerSigned] struct also includes a test module with a unit test for serialization and deserialization.
->>>>>>> 8d4e8fcb
+use crate::cose::sign1::CoseSign1;
 use crate::definitions::{
     helpers::{ByteStr, NonEmptyMap, NonEmptyVec, Tag24},
     DigestId,
@@ -23,8 +20,8 @@
 
 /// Represents an issuer-signed object.
 ///
-/// This struct is used to store information about an issuer-signed object, which includes namespaces and issuer authentication.  
-/// [IssuerSigned::namespaces] field is an optional [IssuerNamespaces] object that contains namespaces associated with the issuer.  
+/// This struct is used to store information about an issuer-signed object, which includes namespaces and issuer authentication.
+/// [IssuerSigned::namespaces] field is an optional [IssuerNamespaces] object that contains namespaces associated with the issuer.
 /// [IssuerSigned::issuer_auth] field is a [CoseSign1] object that represents the issuer authentication.
 #[derive(Clone, Debug, Serialize, Deserialize)]
 #[serde(rename_all = "camelCase")]
