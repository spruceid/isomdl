use crate::definitions::x509::error::Error as X509Error;
use crate::definitions::x509::extensions::{
    validate_iaca_root_extensions, validate_iaca_signer_extensions,
};
use crate::definitions::x509::x5chain::X509;
use serde::{Deserialize, Serialize};
use time::OffsetDateTime;
use x509_cert::attr::AttributeTypeAndValue;
use x509_cert::certificate::CertificateInner;
use x509_cert::der::Decode;

const MDOC_VALUE_EXTENDED_KEY_USAGE: &str = "1.0.18013.5.1.2";
const READER_VALUE_EXTENDED_KEY_USAGE: &str = "1.0.18013.5.1.6";

#[derive(Serialize, Deserialize, Clone)]
pub enum TrustAnchor {
    Iaca(X509),
    Aamva(X509),
    Custom(X509, ValidationRuleSet),
    IacaReader(X509),
}

#[derive(Serialize, Deserialize, Clone)]
pub struct ValidationRuleSet {
    pub distinguished_names: Vec<String>,
    #[serde(rename = "type")]
    pub typ: RuleSetType,
}

#[derive(Serialize, Deserialize, Clone)]
pub enum RuleSetType {
    IACA,
    AAMVA,
    NamesOnly,
    ReaderAuth,
}

#[derive(Serialize, Deserialize, Clone)]
pub struct TrustAnchorRegistry {
    pub certificates: Vec<TrustAnchor>,
}

impl TrustAnchorRegistry {
    pub fn iaca_registry_from_str(pem_strings: Vec<String>) -> Result<Self, X509Error> {
        let certificates: Vec<TrustAnchor> = pem_strings
            .into_iter()
            .filter_map(|s| trustanchor_from_str(&s).ok())
            .collect();

        Ok(TrustAnchorRegistry { certificates })
    }
}

fn trustanchor_from_str(pem_string: &str) -> Result<TrustAnchor, X509Error> {
    let anchor: TrustAnchor = match pem_rfc7468::decode_vec(pem_string.as_bytes()) {
        Ok(b) => TrustAnchor::Iaca(X509 { bytes: b.1 }),
        Err(e) => {
            return Err(X509Error::DecodingError(format!(
                "unable to parse pem: {:?}",
                e
            )))
        }
    };
    Ok(anchor)
}

pub fn process_validation_outcomes(
    leaf_certificate: CertificateInner,
    root_certificate: CertificateInner,
    rule_set: ValidationRuleSet,
) -> Vec<X509Error> {
    let mut errors: Vec<X509Error> = vec![];

    //execute checks on x509 components
    match apply_ruleset(leaf_certificate, root_certificate.clone(), rule_set) {
        Ok(mut v) => {
            errors.append(&mut v);
        }
        Err(e) => {
            errors.push(e);
        }
    }

    // make sure that the trust anchor is still valid
    errors.append(&mut check_validity_period(&root_certificate));

    //TODO: check CRL to make sure the certificates have not been revoked
    errors
}

pub fn validate_with_ruleset(
    leaf_certificate: CertificateInner,
    trust_anchor: TrustAnchor,
) -> Vec<X509Error> {
    let mut errors: Vec<X509Error> = vec![];

    match trust_anchor {
        TrustAnchor::Iaca(certificate) => {
            let rule_set = ValidationRuleSet {
                distinguished_names: vec!["2.5.4.6".to_string(), "2.5.4.8".to_string()],
                typ: RuleSetType::IACA,
            };
            match x509_cert::Certificate::from_der(&certificate.bytes) {
                Ok(root_certificate) => {
                    errors.append(&mut process_validation_outcomes(
                        leaf_certificate,
                        root_certificate,
                        rule_set,
                    ));
                }
                Err(e) => {
                    errors.push(e.into());
                }
            };
        }
        TrustAnchor::Aamva(certificate) => {
            let rule_set = ValidationRuleSet {
                distinguished_names: vec!["2.5.4.6".to_string(), "2.5.4.8".to_string()],
                typ: RuleSetType::AAMVA,
            };
            //The Aamva ruleset follows the IACA ruleset, but makes the ST value mandatory
            match x509_cert::Certificate::from_der(&certificate.bytes) {
                Ok(root_certificate) => {
                    errors.append(&mut process_validation_outcomes(
                        leaf_certificate,
                        root_certificate,
                        rule_set,
                    ));
                }
                Err(e) => {
                    errors.push(e.into());
                }
            };
        }
<<<<<<< HEAD
        TrustAnchor::IacaReader(certificate) => {
            let rule_set = ValidationRuleSet {
                distinguished_names: vec!["2.5.4.3".to_string()],
                typ: RuleSetType::ReaderAuth,
            };
=======
        TrustAnchor::Custom(certificate, ruleset) => {
>>>>>>> 479c8c08
            match x509_cert::Certificate::from_der(&certificate.bytes) {
                Ok(root_certificate) => {
                    errors.append(&mut process_validation_outcomes(
                        leaf_certificate,
                        root_certificate,
<<<<<<< HEAD
                        rule_set,
=======
                        ruleset,
>>>>>>> 479c8c08
                    ));
                }
                Err(e) => {
                    errors.push(e.into());
                }
            };
<<<<<<< HEAD
        }
        TrustAnchor::Custom(_certificate, _ruleset) => {
            //TODO
=======
>>>>>>> 479c8c08
        }
    }
    errors
}

pub fn validate_with_trust_anchor(leaf_x509: X509, trust_anchor: TrustAnchor) -> Vec<X509Error> {
    let mut errors: Vec<X509Error> = vec![];
    let leaf_certificate = x509_cert::Certificate::from_der(&leaf_x509.bytes);

    match leaf_certificate {
        Ok(leaf) => {
            errors.append(&mut validate_with_ruleset(leaf, trust_anchor));
        }
        Err(e) => errors.push(e.into()),
    }
    errors
}

pub fn check_validity_period(certificate: &CertificateInner) -> Vec<X509Error> {
    let validity = certificate.tbs_certificate.validity;
    let mut errors: Vec<X509Error> = vec![];
    if validity.not_after.to_unix_duration().as_secs()
        < OffsetDateTime::now_utc().unix_timestamp() as u64
    {
        errors.push(X509Error::ValidationError(format!(
            "Expired certificate with subject: {:?}",
            certificate.tbs_certificate.subject
        )));
    };
    if validity.not_before.to_unix_duration().as_secs()
        > OffsetDateTime::now_utc().unix_timestamp() as u64
    {
        errors.push(X509Error::ValidationError(format!(
            "Not yet valid certificate with subject: {:?}",
            certificate.tbs_certificate.subject
        )));
    };

    errors
}

/* Validates:

- all the correct distinghuished names are present
and match the
- all the correct extensions are present
- the extensions are set to the ruleset values
-  */
fn apply_ruleset(
    leaf_certificate: CertificateInner,
    root_certificate: CertificateInner,
    rule_set: ValidationRuleSet,
) -> Result<Vec<X509Error>, X509Error> {
    let mut errors: Vec<X509Error> = vec![];
    // collect all the distinguished names in the root certificate that the validation ruleset requires
    let root_distinguished_names: Vec<AttributeTypeAndValue> = root_certificate
        .tbs_certificate
        .subject
        .0
        .into_iter()
        .map(|rdn| {
            rdn.0
                .into_vec()
                .into_iter()
                .filter(|atv| {
                    rule_set
                        .distinguished_names
                        .iter()
                        .any(|oid| oid == &atv.oid.to_string())
                })
                .collect::<Vec<AttributeTypeAndValue>>()
        })
        .collect::<Vec<Vec<AttributeTypeAndValue>>>()
        .into_iter()
        .flatten()
        .collect();

    // collect all the distinguished names in the signer certificate that the validation ruleset requires
    let leaf_distinguished_names: Vec<AttributeTypeAndValue> = leaf_certificate
        .tbs_certificate
        .issuer
        .0
        .into_iter()
        .map(|r| {
            r.0.into_vec()
                .into_iter()
                .filter(|atv| {
                    rule_set
                        .distinguished_names
                        .iter()
                        .any(|oid| oid == &atv.oid.to_string())
                })
                .collect::<Vec<AttributeTypeAndValue>>()
        })
        .collect::<Vec<Vec<AttributeTypeAndValue>>>()
        .into_iter()
        .flatten()
        .collect();

    // if all the needed distinguished names have been collected,
    // there should be the same number of names collected as are present in the ruleset
    if root_distinguished_names.len() != rule_set.distinguished_names.len() {
        errors.push(X509Error::ValidationError("The configured validation ruleset requires a distinguished name that is not found in the submitted root certificate".to_string()));
    }

    if leaf_distinguished_names.len() != rule_set.distinguished_names.len() {
        errors.push(X509Error::ValidationError("The configured validation ruleset requires a distinguished name that is not found in the submitted signer certificate".to_string()));
    }

    let Some(root_extensions) = root_certificate.tbs_certificate.extensions else {
        return Err(X509Error::ValidationError(
            "The root certificate is expected to have extensions, but none were found. Skipping all following extension validation checks..".to_string(),
        ));
    };

    let Some(leaf_extensions) = leaf_certificate.tbs_certificate.extensions else {
        return Err(X509Error::ValidationError(
            "The signer certificate is expected to have extensions, but none were found. Skipping all following extension validation checks.. "
                .to_string(),
        ));
    };

    match rule_set.typ {
        //Under the IACA ruleset, the values for S or ST should be the same in subject and issuer if they are present in both
        RuleSetType::IACA => {
            let mut extension_errors = validate_iaca_root_extensions(root_extensions);
            extension_errors.append(&mut validate_iaca_signer_extensions(
                leaf_extensions,
                MDOC_VALUE_EXTENDED_KEY_USAGE,
            ));
            for dn in leaf_distinguished_names {
                if dn.oid.to_string() == *"2.5.4.8" {
                    let state_or_province =
                        root_distinguished_names.iter().find(|r| r.oid == dn.oid);
                    if let Some(st_or_s) = state_or_province {
                        if dn != *st_or_s {
                            return Err(X509Error::ValidationError(format!("Mismatch between supplied certificate issuer attribute: {:?} and the trust anchor registry.", dn)));
                        }
                    }
                } else {
                    let Some(_root_dn) = root_distinguished_names.iter().find(|r| r == &&dn) else {
                        return Err(X509Error::ValidationError(format!("Mismatch between supplied certificate issuer attribute: {:?} and the trust anchor registry.", dn.value)));
                    };
                }
            }
            Ok(extension_errors)
        }
        //Under the AAMVA ruleset, S/ST is mandatory and should be the same in the subject and issuer
        RuleSetType::AAMVA => {
            let mut extension_errors = validate_iaca_root_extensions(root_extensions);
            extension_errors.append(&mut validate_iaca_signer_extensions(
                leaf_extensions,
                MDOC_VALUE_EXTENDED_KEY_USAGE,
            ));
            for dn in leaf_distinguished_names {
                let Some(_root_dn) = root_distinguished_names.iter().find(|r| r == &&dn) else {
                    return Err(X509Error::ValidationError(format!("Mismatch between supplied certificate issuer attribute: {:?} and the trust anchor registry.", dn.value)));
                };
            }
            Ok(extension_errors)
        }
        RuleSetType::NamesOnly => {
            for dn in leaf_distinguished_names {
                let Some(_root_dn) = root_distinguished_names.iter().find(|r| r == &&dn) else {
                    return Err(X509Error::ValidationError(format!("Mismatch between supplied certificate issuer attribute: {:?} and the trust anchor registry.", dn.value)));
                };
            }
            Ok(vec![])
        }
        RuleSetType::ReaderAuth => {
            //TODO

            Ok(validate_iaca_signer_extensions(
                leaf_extensions,
                READER_VALUE_EXTENDED_KEY_USAGE,
            ))
        }
    }
}

pub fn find_anchor(
    leaf_certificate: CertificateInner,
    trust_anchor_registry: Option<TrustAnchorRegistry>,
) -> Result<Option<TrustAnchor>, X509Error> {
    let leaf_issuer = leaf_certificate.tbs_certificate.issuer;

    let Some(root_certificates) = trust_anchor_registry else {
        return Ok(None);
    };
    let Some(trust_anchor) = root_certificates
        .certificates
        .into_iter()
        .find(|trust_anchor| match trust_anchor {
            TrustAnchor::Iaca(certificate) => {
                match x509_cert::Certificate::from_der(&certificate.bytes) {
                    Ok(root_cert) => root_cert.tbs_certificate.subject == leaf_issuer,
                    Err(_) => false,
                }
            }
            TrustAnchor::Custom(certificate, _ruleset) => {
                match x509_cert::Certificate::from_der(&certificate.bytes) {
                    Ok(root_cert) => root_cert.tbs_certificate.subject == leaf_issuer,
                    Err(_) => false,
                }
            }
            TrustAnchor::Aamva(certificate) => {
                match x509_cert::Certificate::from_der(&certificate.bytes) {
                    Ok(root_cert) => root_cert.tbs_certificate.subject == leaf_issuer,
                    Err(_) => false,
                }
            }
            TrustAnchor::IacaReader(certificate) => {
                match x509_cert::Certificate::from_der(&certificate.bytes) {
                    Ok(root_cert) => root_cert.tbs_certificate.subject == leaf_issuer,
                    Err(_) => false,
                }
            }
        })
    else {
        return Err(X509Error::ValidationError(
            "The certificate issuer does not match any known trusted issuer".to_string(),
        ));
    };
    Ok(Some(trust_anchor))
}<|MERGE_RESOLUTION|>--- conflicted
+++ resolved
@@ -132,37 +132,26 @@
                 }
             };
         }
-<<<<<<< HEAD
         TrustAnchor::IacaReader(certificate) => {
             let rule_set = ValidationRuleSet {
                 distinguished_names: vec!["2.5.4.3".to_string()],
                 typ: RuleSetType::ReaderAuth,
             };
-=======
-        TrustAnchor::Custom(certificate, ruleset) => {
->>>>>>> 479c8c08
             match x509_cert::Certificate::from_der(&certificate.bytes) {
                 Ok(root_certificate) => {
                     errors.append(&mut process_validation_outcomes(
                         leaf_certificate,
                         root_certificate,
-<<<<<<< HEAD
                         rule_set,
-=======
-                        ruleset,
->>>>>>> 479c8c08
                     ));
                 }
                 Err(e) => {
                     errors.push(e.into());
                 }
             };
-<<<<<<< HEAD
         }
         TrustAnchor::Custom(_certificate, _ruleset) => {
             //TODO
-=======
->>>>>>> 479c8c08
         }
     }
     errors
