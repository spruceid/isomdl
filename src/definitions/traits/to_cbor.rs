//! ToCbor is specifically NOT implemented for `Vec<T>` where `T: ToCbor`, as `Vec<u8>` likely should be
<<<<<<< HEAD
//! represented as a `bytestr` instead of an array in cbor.
=======
//! represented as a `bytestr` instead of an `array` in `cbor`.
>>>>>>> 9d99da66

use serde_cbor::Value;
use std::collections::BTreeMap;

pub type Bytes = Vec<u8>;

pub trait ToCbor: Sized {
    fn to_cbor(self) -> Value;
    fn to_cbor_bytes(self) -> Result<Bytes, ToCborError> {
        serde_cbor::to_vec(&self.to_cbor()).map_err(Into::into)
    }
}

pub trait ToCborMap {
    fn to_cbor_map(self) -> BTreeMap<Value, Value>;
}

pub trait ToNamespaceMap {
    fn to_ns_map(self) -> BTreeMap<String, Value>;
}

#[derive(Debug, thiserror::Error)]
pub enum ToCborError {
    #[error("cbor serialization: {0}")]
    Serde(#[from] serde_cbor::Error),
}

impl<T> ToCbor for T
where
    T: Into<Value>,
{
    fn to_cbor(self) -> Value {
        self.into()
    }
}<|MERGE_RESOLUTION|>--- conflicted
+++ resolved
@@ -1,9 +1,5 @@
 //! ToCbor is specifically NOT implemented for `Vec<T>` where `T: ToCbor`, as `Vec<u8>` likely should be
-<<<<<<< HEAD
-//! represented as a `bytestr` instead of an array in cbor.
-=======
 //! represented as a `bytestr` instead of an `array` in `cbor`.
->>>>>>> 9d99da66
 
 use serde_cbor::Value;
 use std::collections::BTreeMap;
