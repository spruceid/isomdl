<<<<<<< HEAD
use std::collections::BTreeMap;

=======
//! An implementation of `RFC-8152` `COSE_Key` restricted to the requirements of `ISO/IEC 18013-5:2021`.
//!
//! This module provides the [CoseKey] enum, which represents a `COSE_Key` object as defined in `RFC-8152`.  
//! It supports two key types: `EC2 (Elliptic Curve)` and `OKP (Octet Key Pair).
//!
//! # Examples
//!
//! ```ignore
//! use ssi_jwk::JWK;
//! use std::convert::TryInto;
//! use crate::CoseKey;
//!
//! let jwk: JWK = /* ... */;
//! let cose_key: Result<CoseKey, _> = jwk.try_into();
//!
//! match cose_key {
//!     Ok(key) => {
//!         // Perform operations with the COSE_Key
//!     }
//!     Err(err) => {
//!         // Handle the error
//!     }
//! }
//! ```
>>>>>>> 8d4e8fcb
use aes::cipher::generic_array::{typenum::U8, GenericArray};
use coset::iana::EllipticCurve;
use coset::{iana, CborSerializable};
use p256::EncodedPoint;
use serde::{Deserialize, Serialize};
use serde_cbor::Value as CborValue;
use ssi_jwk::JWK;

use crate::definitions::traits::ToCbor;

/// An implementation of RFC-8152 [COSE_Key](https://datatracker.ietf.org/doc/html/rfc8152#section-13)
/// restricted to the requirements of ISO/IEC 18013-5:2021.
#[derive(Debug, Clone, Serialize, Deserialize, PartialEq, Eq)]
#[serde(try_from = "CborValue", into = "CborValue")]
pub enum CoseKey {
    EC2 { crv: EC2Curve, x: Vec<u8>, y: EC2Y },
    OKP { crv: OKPCurve, x: Vec<u8> },
}

/// The sign bit or value of the y-coordinate for the EC point.
#[derive(Debug, Clone, PartialEq, Eq)]
pub enum EC2Y {
    Value(Vec<u8>),
    SignBit(bool),
}

/// The RFC-8152 identifier of the curve, for EC2 key type.
#[derive(Debug, Clone, PartialEq, Eq)]
pub enum EC2Curve {
    P256,
    P384,
    P521,
    P256K,
}

impl TryFrom<EllipticCurve> for EC2Curve {
    type Error = Error;

    fn try_from(value: EllipticCurve) -> Result<Self, Self::Error> {
        match value {
            EllipticCurve::Reserved => unimplemented!("{value:?} is not implemented"),
            EllipticCurve::P_256 => Ok(EC2Curve::P256),
            EllipticCurve::P_384 => Ok(EC2Curve::P384),
            EllipticCurve::P_521 => Ok(EC2Curve::P521),
            EllipticCurve::X25519 => Err(Error::UnsupportedCurve),
            EllipticCurve::X448 => Err(Error::UnsupportedCurve),
            EllipticCurve::Ed25519 => Err(Error::UnsupportedCurve),
            EllipticCurve::Ed448 => Err(Error::UnsupportedCurve),
            EllipticCurve::Secp256k1 => Err(Error::UnsupportedCurve),
            _ => Err(Error::UnsupportedCurve),
        }
    }
}

/// The RFC-8152 identifier of the curve, for OKP key type.
#[derive(Debug, Clone, PartialEq, Eq)]
pub enum OKPCurve {
    X25519,
    X448,
    Ed25519,
    Ed448,
}

impl TryFrom<EllipticCurve> for OKPCurve {
    type Error = Error;

    fn try_from(value: EllipticCurve) -> Result<Self, Self::Error> {
        match value {
            EllipticCurve::X25519 => Ok(OKPCurve::X25519),
            EllipticCurve::X448 => Ok(OKPCurve::X448),
            EllipticCurve::Ed25519 => Ok(OKPCurve::Ed25519),
            EllipticCurve::Ed448 => Ok(OKPCurve::Ed448),
            _ => Err(Error::UnsupportedCurve),
        }
    }
}

/// Errors that can occur when deserialising a COSE_Key.
#[derive(Debug, Clone, thiserror::Error)]
pub enum Error {
    #[error("COSE_Key of kty 'EC2' missing x coordinate")]
    EC2MissingX,
    #[error("COSE_Key of kty 'EC2' missing y coordinate")]
    EC2MissingY,
    #[error("Expected to parse a CBOR bool or bstr for y-coordinate, received: '{0:?}'")]
    InvalidTypeY(CborValue),
    #[error("Expected to parse a CBOR map, received: '{0:?}'")]
    NotAMap(CborValue),
    #[error("Unable to discern the elliptic curve")]
    UnknownCurve,
    #[error("This implementation of COSE_Key only supports P-256, P-384, P-521, Ed25519 and Ed448 elliptic curves")]
    UnsupportedCurve,
    #[error("This implementation of COSE_Key only supports EC2 and OKP keys")]
    UnsupportedKeyType,
    #[error("Could not reconstruct coordinates from the provided COSE_Key")]
    InvalidCoseKey,
    #[error("Constructing a JWK from CoseKey with point-compression is not supported.")]
    UnsupportedFormat,
}

impl CoseKey {
<<<<<<< HEAD
    pub fn signature_algorithm(&self) -> Option<iana::Algorithm> {
=======
    /// Returns the signature algorithm associated with the key.
    pub fn signature_algorithm(&self) -> Option<Algorithm> {
>>>>>>> 8d4e8fcb
        match self {
            CoseKey::EC2 {
                crv: EC2Curve::P256,
                ..
            } => Some(iana::Algorithm::ES256),
            CoseKey::EC2 {
                crv: EC2Curve::P384,
                ..
            } => Some(iana::Algorithm::ES384),
            CoseKey::EC2 {
                crv: EC2Curve::P521,
                ..
            } => Some(iana::Algorithm::ES512),
            CoseKey::OKP {
                crv: OKPCurve::Ed448,
                ..
            } => Some(iana::Algorithm::EdDSA),
            CoseKey::OKP {
                crv: OKPCurve::Ed25519,
                ..
            } => Some(iana::Algorithm::EdDSA),
            _ => None,
        }
    }
}

impl From<CoseKey> for CborValue {
    fn from(key: CoseKey) -> CborValue {
        let mut map = BTreeMap::new();
        match key {
            CoseKey::EC2 { crv, x, y } => {
                // kty: 1, EC2: 2
                map.insert(CborValue::Integer(1), CborValue::Integer(2));
                // crv: -1
                map.insert(CborValue::Integer(-1), crv.into());
                // x: -2
                map.insert(CborValue::Integer(-2), CborValue::Bytes(x));
                // y: -3
                map.insert(CborValue::Integer(-3), y.into());
            }
            CoseKey::OKP { crv, x } => {
                // kty: 1, OKP: 1
                map.insert(CborValue::Integer(1), CborValue::Integer(1));
                // crv: -1
                map.insert(CborValue::Integer(-1), crv.into());
                // x: -2
                map.insert(CborValue::Integer(-2), CborValue::Bytes(x));
            }
        }
        CborValue::Map(map)
    }
}

impl TryFrom<CborValue> for CoseKey {
    type Error = Error;

    fn try_from(v: CborValue) -> Result<Self, Error> {
        if let CborValue::Map(mut map) = v {
            match (
                map.remove(&CborValue::Integer(1)),
                map.remove(&CborValue::Integer(-1)),
                map.remove(&CborValue::Integer(-2)),
            ) {
                (
                    Some(CborValue::Integer(2)),
                    Some(CborValue::Integer(crv_id)),
                    Some(CborValue::Bytes(x)),
                ) => {
                    let crv = crv_id.try_into()?;
                    let y = map
                        .remove(&CborValue::Integer(-3))
                        .ok_or(Error::EC2MissingY)?
                        .try_into()?;
                    Ok(Self::EC2 { crv, x, y })
                }
                (
                    Some(CborValue::Integer(1)),
                    Some(CborValue::Integer(crv_id)),
                    Some(CborValue::Bytes(x)),
                ) => {
                    let crv = crv_id.try_into()?;
                    Ok(Self::OKP { crv, x })
                }
                _ => Err(Error::UnsupportedKeyType),
            }
        } else {
            Err(Error::NotAMap(v))
        }
    }
}

impl TryFrom<CoseKey> for EncodedPoint {
    type Error = Error;
    fn try_from(value: CoseKey) -> Result<EncodedPoint, Self::Error> {
        match value {
            CoseKey::EC2 {
                crv: EC2Curve::P256,
                x,
                y,
            } => {
                let x_generic_array = GenericArray::from_slice(x.as_ref());
                match y {
                    EC2Y::Value(y) => {
                        let y_generic_array = GenericArray::from_slice(y.as_ref());

                        Ok(EncodedPoint::from_affine_coordinates(
                            x_generic_array,
                            y_generic_array,
                            false,
                        ))
                    }
                    EC2Y::SignBit(y) => {
                        let mut bytes = x.clone();
                        if y {
                            bytes.insert(0, 3)
                        } else {
                            bytes.insert(0, 2)
                        }

                        let encoded =
                            EncodedPoint::from_bytes(bytes).map_err(|_e| Error::InvalidCoseKey)?;
                        Ok(encoded)
                    }
                }
            }
            CoseKey::OKP { crv: _, x } => {
                let x_generic_array: GenericArray<_, U8> =
                    GenericArray::clone_from_slice(&x[0..42]);
                let encoded = EncodedPoint::from_bytes(x_generic_array)
                    .map_err(|_e| Error::InvalidCoseKey)?;
                Ok(encoded)
            }
            _ => Err(Error::InvalidCoseKey),
        }
    }
}

impl From<EC2Y> for CborValue {
    fn from(y: EC2Y) -> CborValue {
        match y {
            EC2Y::Value(s) => CborValue::Bytes(s),
            EC2Y::SignBit(b) => CborValue::Bool(b),
        }
    }
}

impl TryFrom<CborValue> for EC2Y {
    type Error = Error;

    fn try_from(v: CborValue) -> Result<Self, Error> {
        match v {
            CborValue::Bytes(s) => Ok(EC2Y::Value(s)),
            CborValue::Bool(b) => Ok(EC2Y::SignBit(b)),
            _ => Err(Error::InvalidTypeY(v)),
        }
    }
}

impl From<EC2Curve> for CborValue {
    fn from(crv: EC2Curve) -> CborValue {
        match crv {
            EC2Curve::P256 => CborValue::Integer(1),
            EC2Curve::P384 => CborValue::Integer(2),
            EC2Curve::P521 => CborValue::Integer(3),
            EC2Curve::P256K => CborValue::Integer(8),
        }
    }
}

impl TryFrom<i128> for EC2Curve {
    type Error = Error;

    fn try_from(crv_id: i128) -> Result<Self, Error> {
        match crv_id {
            1 => Ok(EC2Curve::P256),
            2 => Ok(EC2Curve::P384),
            3 => Ok(EC2Curve::P521),
            8 => Ok(EC2Curve::P256K),
            _ => Err(Error::UnsupportedCurve),
        }
    }
}

impl From<OKPCurve> for CborValue {
    fn from(crv: OKPCurve) -> CborValue {
        match crv {
            OKPCurve::X25519 => CborValue::Integer(4),
            OKPCurve::X448 => CborValue::Integer(5),
            OKPCurve::Ed25519 => CborValue::Integer(6),
            OKPCurve::Ed448 => CborValue::Integer(7),
        }
    }
}

impl TryFrom<i128> for OKPCurve {
    type Error = Error;

    fn try_from(crv_id: i128) -> Result<Self, Error> {
        match crv_id {
            4 => Ok(OKPCurve::X25519),
            5 => Ok(OKPCurve::X448),
            6 => Ok(OKPCurve::Ed25519),
            7 => Ok(OKPCurve::Ed448),
            _ => Err(Error::UnsupportedCurve),
        }
    }
}

impl TryFrom<JWK> for CoseKey {
    type Error = Error;

    fn try_from(jwk: JWK) -> Result<Self, Self::Error> {
        match jwk.params {
            ssi_jwk::Params::EC(params) => {
                let x = params
                    .x_coordinate
                    .as_ref()
                    .ok_or(Error::EC2MissingX)?
                    .0
                    .clone();
                Ok(CoseKey::EC2 {
                    crv: (&params).try_into()?,
                    x,
                    y: params.try_into()?,
                })
            }
            ssi_jwk::Params::OKP(params) => Ok(CoseKey::OKP {
                crv: (&params).try_into()?,
                x: params.public_key.0.clone(),
            }),
            _ => Err(Error::UnsupportedKeyType),
        }
    }
}

impl TryFrom<&ssi_jwk::ECParams> for EC2Curve {
    type Error = Error;

    fn try_from(params: &ssi_jwk::ECParams) -> Result<Self, Self::Error> {
        match params.curve.as_ref() {
            Some(crv) if crv == "P-256" => Ok(Self::P256),
            Some(crv) if crv == "P-384" => Ok(Self::P384),
            Some(crv) if crv == "P-521" => Ok(Self::P521),
            Some(crv) if crv == "secp256k1" => Ok(Self::P256K),
            Some(_) => Err(Error::UnsupportedCurve),
            None => Err(Error::UnknownCurve),
        }
    }
}

impl TryFrom<ssi_jwk::ECParams> for EC2Y {
    type Error = Error;

    fn try_from(params: ssi_jwk::ECParams) -> Result<Self, Self::Error> {
        if let Some(y) = params.y_coordinate.as_ref() {
            Ok(Self::Value(y.0.clone()))
        } else {
            Err(Error::EC2MissingY)
        }
    }
}

impl TryFrom<CoseKey> for JWK {
    type Error = Error;
    fn try_from(cose: CoseKey) -> Result<JWK, Error> {
        Ok(match cose {
            CoseKey::EC2 { crv, x, y } => JWK {
                params: ssi_jwk::Params::EC(ssi_jwk::ECParams {
                    curve: Some(match crv {
                        EC2Curve::P256 => "P-256".to_string(),
                        EC2Curve::P384 => "P-384".to_string(),
                        EC2Curve::P521 => "P-521".to_string(),
                        EC2Curve::P256K => "secp256k1".to_string(),
                    }),
                    x_coordinate: Some(ssi_jwk::Base64urlUInt(x)),
                    y_coordinate: match y {
                        EC2Y::Value(vec) => Some(ssi_jwk::Base64urlUInt(vec)),
                        EC2Y::SignBit(_) => return Err(Error::UnsupportedFormat),
                    },
                    ecc_private_key: None,
                }),
                public_key_use: None,
                key_operations: None,
                algorithm: None,
                key_id: None,
                x509_url: None,
                x509_certificate_chain: None,
                x509_thumbprint_sha1: None,
                x509_thumbprint_sha256: None,
            },
            CoseKey::OKP { crv, x } => JWK {
                params: ssi_jwk::Params::OKP(ssi_jwk::OctetParams {
                    curve: match crv {
                        OKPCurve::X25519 => "X25519".to_string(),
                        OKPCurve::X448 => "X448".to_string(),
                        OKPCurve::Ed25519 => "Ed25519".to_string(),
                        OKPCurve::Ed448 => "Ed448".to_string(),
                    },
                    public_key: ssi_jwk::Base64urlUInt(x),
                    private_key: None,
                }),
                public_key_use: None,
                key_operations: None,
                algorithm: None,
                key_id: None,
                x509_url: None,
                x509_certificate_chain: None,
                x509_thumbprint_sha1: None,
                x509_thumbprint_sha256: None,
            },
        })
    }
}

impl TryFrom<&ssi_jwk::OctetParams> for OKPCurve {
    type Error = Error;

    fn try_from(params: &ssi_jwk::OctetParams) -> Result<Self, Self::Error> {
        match params.curve.as_str() {
            "Ed25519" => Ok(Self::Ed25519),
            "Ed448" => Ok(Self::Ed448),
            "X25519" => Ok(Self::X25519),
            "X448" => Ok(Self::X448),
            _ => Err(Error::UnsupportedCurve),
        }
    }
}

impl TryFrom<CoseKey> for coset::CoseKey {
    type Error = coset::CoseError;

    fn try_from(value: CoseKey) -> Result<Self, Self::Error> {
        coset::CoseKey::from_slice(
            &value
                .to_cbor_bytes()
                .map_err(|_| coset::CoseError::EncodeFailed)?
                .to_vec(),
        )
    }
}

impl TryFrom<coset::CoseKey> for CoseKey {
    type Error = Error;

    fn try_from(value: coset::CoseKey) -> Result<Self, Self::Error> {
        serde_cbor::from_slice(&value.to_vec().map_err(|_| Error::InvalidCoseKey)?)
            .map_err(|_| Error::InvalidCoseKey)
    }
}

#[cfg(test)]
mod test {
    use hex::FromHex;

    use super::*;

    static EC_P256: &str = include_str!("../../../test/definitions/cose_key/ec_p256.cbor");

    #[test]
    fn ec_p256() {
        let key_bytes = <Vec<u8>>::from_hex(EC_P256).expect("unable to convert cbor hex to bytes");
        let key = serde_cbor::from_slice(&key_bytes).unwrap();
        match &key {
            CoseKey::EC2 { crv, .. } => assert_eq!(crv, &EC2Curve::P256),
            _ => panic!("expected an EC2 cose key"),
        };
        assert_eq!(
            serde_cbor::to_vec(&key).unwrap(),
            key_bytes,
            "cbor encoding roundtrip failed"
        );
    }
}<|MERGE_RESOLUTION|>--- conflicted
+++ resolved
@@ -1,34 +1,7 @@
-<<<<<<< HEAD
 use std::collections::BTreeMap;
 
-=======
-//! An implementation of `RFC-8152` `COSE_Key` restricted to the requirements of `ISO/IEC 18013-5:2021`.
-//!
-//! This module provides the [CoseKey] enum, which represents a `COSE_Key` object as defined in `RFC-8152`.  
-//! It supports two key types: `EC2 (Elliptic Curve)` and `OKP (Octet Key Pair).
-//!
-//! # Examples
-//!
-//! ```ignore
-//! use ssi_jwk::JWK;
-//! use std::convert::TryInto;
-//! use crate::CoseKey;
-//!
-//! let jwk: JWK = /* ... */;
-//! let cose_key: Result<CoseKey, _> = jwk.try_into();
-//!
-//! match cose_key {
-//!     Ok(key) => {
-//!         // Perform operations with the COSE_Key
-//!     }
-//!     Err(err) => {
-//!         // Handle the error
-//!     }
-//! }
-//! ```
->>>>>>> 8d4e8fcb
 use aes::cipher::generic_array::{typenum::U8, GenericArray};
-use coset::iana::EllipticCurve;
+use coset::iana::{Algorithm, EllipticCurve};
 use coset::{iana, CborSerializable};
 use p256::EncodedPoint;
 use serde::{Deserialize, Serialize};
@@ -128,33 +101,28 @@
 }
 
 impl CoseKey {
-<<<<<<< HEAD
-    pub fn signature_algorithm(&self) -> Option<iana::Algorithm> {
-=======
-    /// Returns the signature algorithm associated with the key.
     pub fn signature_algorithm(&self) -> Option<Algorithm> {
->>>>>>> 8d4e8fcb
         match self {
             CoseKey::EC2 {
                 crv: EC2Curve::P256,
                 ..
-            } => Some(iana::Algorithm::ES256),
+            } => Some(Algorithm::ES256),
             CoseKey::EC2 {
                 crv: EC2Curve::P384,
                 ..
-            } => Some(iana::Algorithm::ES384),
+            } => Some(Algorithm::ES384),
             CoseKey::EC2 {
                 crv: EC2Curve::P521,
                 ..
-            } => Some(iana::Algorithm::ES512),
+            } => Some(Algorithm::ES512),
             CoseKey::OKP {
                 crv: OKPCurve::Ed448,
                 ..
-            } => Some(iana::Algorithm::EdDSA),
+            } => Some(Algorithm::EdDSA),
             CoseKey::OKP {
                 crv: OKPCurve::Ed25519,
                 ..
-            } => Some(iana::Algorithm::EdDSA),
+            } => Some(Algorithm::EdDSA),
             _ => None,
         }
     }
@@ -462,33 +430,10 @@
     }
 }
 
-impl TryFrom<CoseKey> for coset::CoseKey {
-    type Error = coset::CoseError;
-
-    fn try_from(value: CoseKey) -> Result<Self, Self::Error> {
-        coset::CoseKey::from_slice(
-            &value
-                .to_cbor_bytes()
-                .map_err(|_| coset::CoseError::EncodeFailed)?
-                .to_vec(),
-        )
-    }
-}
-
-impl TryFrom<coset::CoseKey> for CoseKey {
-    type Error = Error;
-
-    fn try_from(value: coset::CoseKey) -> Result<Self, Self::Error> {
-        serde_cbor::from_slice(&value.to_vec().map_err(|_| Error::InvalidCoseKey)?)
-            .map_err(|_| Error::InvalidCoseKey)
-    }
-}
-
 #[cfg(test)]
 mod test {
+    use super::*;
     use hex::FromHex;
-
-    use super::*;
 
     static EC_P256: &str = include_str!("../../../test/definitions/cose_key/ec_p256.cbor");
 
