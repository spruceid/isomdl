--- conflicted
+++ resolved
@@ -1,6 +1,6 @@
 //! This module contains the definitions for the [DeviceEngagement] struct and related types.
 //!
-//! The [DeviceEngagement] struct represents a device engagement object, which contains information about a device's engagement with a server.  
+//! The [DeviceEngagement] struct represents a device engagement object, which contains information about a device's engagement with a server.
 //! It includes fields such as the `version`, `security details, `device retrieval methods, `server retrieval methods, and `protocol information.
 //!
 //! The module also provides implementations for conversions between [DeviceEngagement] and [ciborium::Value], as well as other utility functions.
@@ -76,7 +76,7 @@
 
     /// Represents the BLE options for device engagement.
     ///
-    /// This struct is used to configure the BLE options for device engagement.  
+    /// This struct is used to configure the BLE options for device engagement.
     /// It contains the necessary parameters and settings for BLE communication.
     BLE(BleOptions),
 
@@ -188,13 +188,6 @@
 
 impl TryFrom<ciborium::Value> for DeviceEngagement {
     type Error = Error;
-<<<<<<< HEAD
-    fn try_from(v: CborValue) -> Result<Self, Error> {
-        if let CborValue::Map(mut map) = v {
-            let device_engagement_version = map.remove(&CborValue::Integer(0));
-            if let Some(CborValue::Text(v)) = device_engagement_version {
-                if !v.starts_with("1.") {
-=======
     fn try_from(v: ciborium::Value) -> Result<Self, Error> {
         if let ciborium::Value::Map(map) = v {
             let mut map: BTreeMap<i128, ciborium::Value> = map
@@ -204,7 +197,6 @@
             let device_engagement_version = map.remove(&0);
             if let Some(ciborium::Value::Text(v)) = device_engagement_version {
                 if v != "1.0" {
->>>>>>> 72d8f61c
                     return Err(Error::UnsupportedVersion);
                 }
             } else {
