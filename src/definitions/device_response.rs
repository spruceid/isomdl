<<<<<<< HEAD
use std::collections::BTreeMap;

use serde::{Deserialize, Serialize};

=======
//! This module contains the definition of the `DeviceResponse` struct and related types.
>>>>>>> 3f266fe9
use crate::definitions::{
    helpers::{NonEmptyMap, NonEmptyVec},
    DeviceSigned, IssuerSigned,
};

/// Represents a device response.
#[derive(Clone, Debug, Deserialize, Serialize)]
#[serde(rename_all = "camelCase")]
pub struct DeviceResponse {
    /// The version of the response.
    pub version: String,

    /// The documents associated with the response, if any.
    #[serde(skip_serializing_if = "Option::is_none")]
    pub documents: Option<Documents>,

    /// The errors associated with the documents, if any.
    #[serde(skip_serializing_if = "Option::is_none")]
    pub document_errors: Option<DocumentErrors>,

    /// The status of the response.
    pub status: Status,
}

pub type Documents = NonEmptyVec<Document>;

/// Represents a document.
///
/// This struct is used to store information about a document.
#[derive(Clone, Debug, Deserialize, Serialize)]
#[serde(rename_all = "camelCase")]
pub struct Document {
    /// A string representing the type of the document.
    pub doc_type: String,

    /// An instance of the [IssuerSigned] struct representing the issuer-signed data.
    pub issuer_signed: IssuerSigned,

    /// An instance of the [DeviceSigned] struct representing the device-signed data.
    pub device_signed: DeviceSigned,

    /// An optional instance of the [Errors] struct representing any errors associated with the document.
    #[serde(skip_serializing_if = "Option::is_none")]
    pub errors: Option<Errors>,
}

/// Errors mapped by namespace and element identifier.
pub type Errors = NonEmptyMap<String, NonEmptyMap<String, DocumentErrorCode>>;
/// A list of document errors.
pub type DocumentErrors = NonEmptyVec<DocumentError>;
/// A map of document type to document error for them.
pub type DocumentError = BTreeMap<String, DocumentErrorCode>;

/// Document specific errors.
#[derive(Clone, Debug, Deserialize, Serialize)]
#[serde(try_from = "i128", into = "i128")]
pub enum DocumentErrorCode {
    DataNotReturned,
    ApplicationSpecific(i128),
}

#[derive(Clone, Debug, Deserialize, Serialize)]
#[serde(try_from = "u64", into = "u64")]
pub enum Status {
    OK,
    GeneralError,
    CborDecodingError,
    CborValidationError,
}

impl DeviceResponse {
    pub const VERSION: &'static str = "1.0";
}

impl From<DocumentErrorCode> for i128 {
    fn from(c: DocumentErrorCode) -> i128 {
        match c {
            DocumentErrorCode::DataNotReturned => 0,
            DocumentErrorCode::ApplicationSpecific(i) => i,
        }
    }
}

impl TryFrom<i128> for DocumentErrorCode {
    type Error = String;

    fn try_from(n: i128) -> Result<DocumentErrorCode, String> {
        match n {
            0 => Ok(DocumentErrorCode::DataNotReturned),
            i if i < 0 => Ok(DocumentErrorCode::ApplicationSpecific(i)),
            _ => Err(format!("unsupported or RFU error code used: {n}")),
        }
    }
}

impl From<Status> for u64 {
    fn from(s: Status) -> u64 {
        match s {
            Status::OK => 0,
            Status::GeneralError => 10,
            Status::CborDecodingError => 11,
            Status::CborValidationError => 12,
        }
    }
}

impl TryFrom<u64> for Status {
    type Error = String;

    fn try_from(n: u64) -> Result<Status, String> {
        match n {
            0 => Ok(Status::OK),
            10 => Ok(Status::GeneralError),
            11 => Ok(Status::CborDecodingError),
            12 => Ok(Status::CborValidationError),
            _ => Err(format!("unrecognised error code: {n}")),
        }
    }
}

#[cfg(test)]
mod test {
    use hex::FromHex;

    use super::DeviceResponse;

    static DEVICE_RESPONSE_CBOR: &str = include_str!("../../test/definitions/device_response.cbor");

    #[test]
    fn serde_device_response() {
        let cbor_bytes =
            <Vec<u8>>::from_hex(DEVICE_RESPONSE_CBOR).expect("unable to convert cbor hex to bytes");
        let response: DeviceResponse =
            serde_cbor::from_slice(&cbor_bytes).expect("unable to decode cbor as a DeviceResponse");
        let roundtripped_bytes =
            serde_cbor::to_vec(&response).expect("unable to encode DeviceResponse as cbor bytes");
        assert_eq!(
            cbor_bytes, roundtripped_bytes,
            "original cbor and re-serialized DeviceResponse do not match"
        );
    }
}<|MERGE_RESOLUTION|>--- conflicted
+++ resolved
@@ -1,15 +1,10 @@
-<<<<<<< HEAD
-use std::collections::BTreeMap;
-
-use serde::{Deserialize, Serialize};
-
-=======
 //! This module contains the definition of the `DeviceResponse` struct and related types.
->>>>>>> 3f266fe9
 use crate::definitions::{
     helpers::{NonEmptyMap, NonEmptyVec},
     DeviceSigned, IssuerSigned,
 };
+use serde::{Deserialize, Serialize};
+use std::collections::BTreeMap;
 
 /// Represents a device response.
 #[derive(Clone, Debug, Deserialize, Serialize)]
