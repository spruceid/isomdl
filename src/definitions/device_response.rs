<<<<<<< HEAD
use std::collections::BTreeMap;

use ciborium::Value;
use coset::{iana, AsCborValue};
use serde::{Deserialize, Serialize};

=======
//! This module contains the definition of the `DeviceResponse` struct and related types.
>>>>>>> 8d4e8fcb
use crate::definitions::{
    helpers::{NonEmptyMap, NonEmptyVec},
    DeviceSigned, IssuerSigned,
};

/// Represents a device response.
#[derive(Clone, Debug, Deserialize, Serialize)]
#[serde(rename_all = "camelCase")]
pub struct DeviceResponse {
    /// The version of the response.
    pub version: String,

    /// The documents associated with the response, if any.
    #[serde(skip_serializing_if = "Option::is_none")]
    pub documents: Option<Documents>,

    /// The errors associated with the documents, if any.
    #[serde(skip_serializing_if = "Option::is_none")]
    pub document_errors: Option<DocumentErrors>,

    /// The status of the response.
    pub status: Status,
}

pub type Documents = NonEmptyVec<Document>;

<<<<<<< HEAD
fn to_cbor_value(docs: Documents) -> coset::Result<Value> {
    docs.into_iter().map(|s| s.)
    Ok(t.to_cbor_value()?)
}

=======
/// Represents a document.
///
/// This struct is used to store information about a document.
>>>>>>> 8d4e8fcb
#[derive(Clone, Debug, Deserialize, Serialize)]
#[serde(rename_all = "camelCase")]
pub struct Document {
    /// A string representing the type of the document.
    pub doc_type: String,

    /// An instance of the [IssuerSigned] struct representing the issuer-signed data.
    pub issuer_signed: IssuerSigned,

    /// An instance of the [DeviceSigned] struct representing the device-signed data.
    pub device_signed: DeviceSigned,

    /// An optional instance of the [Errors] struct representing any errors associated with the document.
    #[serde(skip_serializing_if = "Option::is_none")]
    pub errors: Option<Errors>,
}

<<<<<<< HEAD
impl coset::CborSerializable for Document {}
impl AsCborValue for Document {
    fn from_cbor_value(value: Value) -> coset::Result<Self> {
        todo!()
    }

    fn to_cbor_value(self) -> coset::Result<Value> {
        todo!()
    }
}


=======
/// Errors mapped by namespace and element identifier.
>>>>>>> 8d4e8fcb
pub type Errors = NonEmptyMap<String, NonEmptyMap<String, DocumentErrorCode>>;
/// A list of document errors.
pub type DocumentErrors = NonEmptyVec<DocumentError>;
/// A map of document type to document error for them.
pub type DocumentError = BTreeMap<String, DocumentErrorCode>;

/// Document specific errors.
#[derive(Clone, Debug, Deserialize, Serialize)]
#[serde(try_from = "i128", into = "i128")]
pub enum DocumentErrorCode {
    DataNotReturned,
    ApplicationSpecific(i128),
}

#[derive(Clone, Debug, Deserialize, Serialize)]
#[serde(try_from = "u64", into = "u64")]
pub enum Status {
    OK,
    GeneralError,
    CborDecodingError,
    CborValidationError,
}

impl DeviceResponse {
    pub const VERSION: &'static str = "1.0";
}

impl coset::CborSerializable for DeviceResponse {}
impl AsCborValue for DeviceResponse {
    fn from_cbor_value(value: Value) -> coset::Result<Self> {
        if let Value::Tag(tag, value) = value {
            if tag != iana::CborTag::CoseSign1 as u64 {
                return Err(coset::CoseError::DecodeFailed(
                    ciborium::de::Error::Semantic(None, "unexpected tag".to_string()),
                ));
            }
            Ok(CoseSign1 {
                tagged: true,
                inner: coset::CoseSign1::from_cbor_value(*value)?,
            })
        } else {
            Ok(CoseSign1 {
                tagged: false,
                inner: coset::CoseSign1::from_cbor_value(value)?,
            })
        }
    }

    fn to_cbor_value(self) -> coset::Result<Value> {
        Ok(Value::Array(vec![
            self.documents.cbor_bstr()?,
            self.unprotected.to_cbor_value()?,
            match self.payload {
                Some(b) => Value::Bytes(b),
                None => Value::Null,
            },
            Value::Bytes(self.signature),
        ]))

        if self.tagged {
            Ok(Value::Tag(
                iana::CborTag::CoseSign1 as u64,
                Box::new(self.inner.to_cbor_value()?),
            ))
        } else {
            Ok(self.inner.to_cbor_value()?)
        }
    }
}

impl From<DocumentErrorCode> for i128 {
    fn from(c: DocumentErrorCode) -> i128 {
        match c {
            DocumentErrorCode::DataNotReturned => 0,
            DocumentErrorCode::ApplicationSpecific(i) => i,
        }
    }
}

impl TryFrom<i128> for DocumentErrorCode {
    type Error = String;

    fn try_from(n: i128) -> Result<DocumentErrorCode, String> {
        match n {
            0 => Ok(DocumentErrorCode::DataNotReturned),
            i if i < 0 => Ok(DocumentErrorCode::ApplicationSpecific(i)),
            _ => Err(format!("unsupported or RFU error code used: {n}")),
        }
    }
}

impl From<Status> for u64 {
    fn from(s: Status) -> u64 {
        match s {
            Status::OK => 0,
            Status::GeneralError => 10,
            Status::CborDecodingError => 11,
            Status::CborValidationError => 12,
        }
    }
}

impl TryFrom<u64> for Status {
    type Error = String;

    fn try_from(n: u64) -> Result<Status, String> {
        match n {
            0 => Ok(Status::OK),
            10 => Ok(Status::GeneralError),
            11 => Ok(Status::CborDecodingError),
            12 => Ok(Status::CborValidationError),
            _ => Err(format!("unrecognised error code: {n}")),
        }
    }
}

#[cfg(test)]
mod test {
    use hex::FromHex;

    use super::DeviceResponse;

    static DEVICE_RESPONSE_CBOR: &str = include_str!("../../test/definitions/device_response.cbor");

    #[test]
    fn serde_device_response() {
        let cbor_bytes =
            <Vec<u8>>::from_hex(DEVICE_RESPONSE_CBOR).expect("unable to convert cbor hex to bytes");
        let response: DeviceResponse =
            serde_cbor::from_slice(&cbor_bytes).expect("unable to decode cbor as a DeviceResponse");
        let roundtripped_bytes =
            serde_cbor::to_vec(&response).expect("unable to encode DeviceResponse as cbor bytes");
        assert_eq!(
            cbor_bytes, roundtripped_bytes,
            "original cbor and re-serialized DeviceResponse do not match"
        );
    }
}<|MERGE_RESOLUTION|>--- conflicted
+++ resolved
@@ -1,13 +1,9 @@
-<<<<<<< HEAD
 use std::collections::BTreeMap;
 
 use ciborium::Value;
 use coset::{iana, AsCborValue};
 use serde::{Deserialize, Serialize};
-
-=======
-//! This module contains the definition of the `DeviceResponse` struct and related types.
->>>>>>> 8d4e8fcb
+use crate::cose::sign1::CoseSign1;
 use crate::definitions::{
     helpers::{NonEmptyMap, NonEmptyVec},
     DeviceSigned, IssuerSigned,
@@ -34,17 +30,14 @@
 
 pub type Documents = NonEmptyVec<Document>;
 
-<<<<<<< HEAD
 fn to_cbor_value(docs: Documents) -> coset::Result<Value> {
     docs.into_iter().map(|s| s.)
     Ok(t.to_cbor_value()?)
 }
 
-=======
 /// Represents a document.
 ///
 /// This struct is used to store information about a document.
->>>>>>> 8d4e8fcb
 #[derive(Clone, Debug, Deserialize, Serialize)]
 #[serde(rename_all = "camelCase")]
 pub struct Document {
@@ -62,7 +55,6 @@
     pub errors: Option<Errors>,
 }
 
-<<<<<<< HEAD
 impl coset::CborSerializable for Document {}
 impl AsCborValue for Document {
     fn from_cbor_value(value: Value) -> coset::Result<Self> {
@@ -75,9 +67,7 @@
 }
 
 
-=======
 /// Errors mapped by namespace and element identifier.
->>>>>>> 8d4e8fcb
 pub type Errors = NonEmptyMap<String, NonEmptyMap<String, DocumentErrorCode>>;
 /// A list of document errors.
 pub type DocumentErrors = NonEmptyVec<DocumentError>;
