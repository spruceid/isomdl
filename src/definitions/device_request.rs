<<<<<<< HEAD
use crate::cose::sign1::CoseSign1;
=======
//! This module contains the definitions for the device request functionality.
>>>>>>> 3f266fe9
use crate::definitions::helpers::{NonEmptyMap, NonEmptyVec, Tag24};
use serde::{Deserialize, Serialize};
use std::collections::BTreeMap;

pub type ItemsRequestBytes = Tag24<ItemsRequest>;
pub type DocType = String;
pub type NameSpace = String;
pub type IntentToRetain = bool;
pub type DataElementIdentifier = String;
pub type DataElements = NonEmptyMap<DataElementIdentifier, IntentToRetain>;
pub type Namespaces = NonEmptyMap<NameSpace, DataElements>;
pub type ReaderAuth = CoseSign1;

/// Represents a device request.
#[derive(Clone, Debug, Serialize, Deserialize)]
#[serde(rename_all = "camelCase")]

pub struct DeviceRequest {
    /// The version of the device request.
    pub version: String,

    /// A non-empty vector of document requests.
    pub doc_requests: NonEmptyVec<DocRequest>,
}

/// Represents a document request.
#[derive(Clone, Debug, Serialize, Deserialize)]
#[serde(rename_all = "camelCase")]
pub struct DocRequest {
    /// The items request for the document.
    pub items_request: ItemsRequestBytes,

    /// The reader authentication, if provided.
    #[serde(skip_serializing_if = "Option::is_none")]
    pub reader_auth: Option<ReaderAuth>,
}

/// Represents a request for items.
#[derive(Clone, Debug, Serialize, Deserialize)]
#[serde(rename_all = "camelCase")]
pub struct ItemsRequest {
    /// The type of document.
    pub doc_type: DocType,

    /// The namespaces associated with the request.
    #[serde(rename = "nameSpaces")]
    pub namespaces: Namespaces,

    /// Additional information for the request.
    #[serde(skip_serializing_if = "Option::is_none")]
    pub request_info: Option<BTreeMap<String, serde_cbor::Value>>,
}

impl DeviceRequest {
    pub const VERSION: &'static str = "1.0";
}

#[cfg(test)]
mod test {
    use super::*;

    #[test]
    fn items_request() {
        const HEX: &str = "D8185868A267646F6354797065756F72672E69736F2E31383031332E352E312E6D444C6A6E616D65537061636573A1716F72672E69736F2E31383031332E352E31A36B66616D696C795F6E616D65F46A676976656E5F6E616D65F46F646F63756D656E745F6E756D626572F4";
        let bytes: Vec<u8> = hex::decode(HEX).unwrap();
        let req: Tag24<ItemsRequest> = serde_cbor::from_slice(&bytes).unwrap();
        let roundtripped = serde_cbor::to_vec(&req).unwrap();
        assert_eq!(bytes, roundtripped);
    }

    #[test]
    fn doc_request() {
        const HEX: &str = "A16C6974656D7352657175657374D8185868A267646F6354797065756F72672E69736F2E31383031332E352E312E6D444C6A6E616D65537061636573A1716F72672E69736F2E31383031332E352E31A36B66616D696C795F6E616D65F46A676976656E5F6E616D65F46F646F63756D656E745F6E756D626572F4";
        let bytes: Vec<u8> = hex::decode(HEX).unwrap();
        let req: DocRequest = serde_cbor::from_slice(&bytes).unwrap();
        let roundtripped = serde_cbor::to_vec(&req).unwrap();
        assert_eq!(bytes, roundtripped);
    }

    #[test]
    fn device_request() {
        const HEX: &str = "A26776657273696F6E63312E306B646F63526571756573747381A16C6974656D7352657175657374D8185868A267646F6354797065756F72672E69736F2E31383031332E352E312E6D444C6A6E616D65537061636573A1716F72672E69736F2E31383031332E352E31A36B66616D696C795F6E616D65F46A676976656E5F6E616D65F46F646F63756D656E745F6E756D626572F4";
        let bytes: Vec<u8> = hex::decode(HEX).unwrap();
        let req: DeviceRequest = serde_cbor::from_slice(&bytes).unwrap();
        let roundtripped = serde_cbor::to_vec(&req).unwrap();
        assert_eq!(bytes, roundtripped);
    }
}<|MERGE_RESOLUTION|>--- conflicted
+++ resolved
@@ -1,8 +1,5 @@
-<<<<<<< HEAD
+//! This module contains the definitions for the device request functionality.
 use crate::cose::sign1::CoseSign1;
-=======
-//! This module contains the definitions for the device request functionality.
->>>>>>> 3f266fe9
 use crate::definitions::helpers::{NonEmptyMap, NonEmptyVec, Tag24};
 use serde::{Deserialize, Serialize};
 use std::collections::BTreeMap;
