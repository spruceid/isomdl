<<<<<<< HEAD
use crate::cose::mac0::CoseMac0;
use crate::cose::sign1::CoseSign1;
=======
//! This module contains the definitions related to device signing.
//!
//! The [DeviceSigned] struct represents a device signed object, which includes namespaces and device authentication information.
//!
//! The [Error] enum represents the possible errors that can occur in this module.  
//! - [Error::UnableToEncode]: Indicates an error when encoding a value as CBOR.
>>>>>>> 3f266fe9
use crate::definitions::{
    helpers::{NonEmptyMap, Tag24},
    session::SessionTranscript,
};
use serde::{Deserialize, Serialize};
use serde_cbor::{Error as CborError, Value as CborValue};
use std::collections::BTreeMap;

/// Represents a device-signed structure.
#[derive(Clone, Debug, Deserialize, Serialize)]
#[serde(rename_all = "camelCase")]
pub struct DeviceSigned {
    #[serde(rename = "nameSpaces")]
    /// A [DeviceNamespacesBytes] struct representing the namespaces.
    pub namespaces: DeviceNamespacesBytes,

    /// A [DeviceAuth] struct representing the device authentication.
    pub device_auth: DeviceAuth,
}

pub type DeviceNamespacesBytes = Tag24<DeviceNamespaces>;
pub type DeviceNamespaces = BTreeMap<String, DeviceSignedItems>;
pub type DeviceSignedItems = NonEmptyMap<String, CborValue>;

/// Represents a device signature.
///
/// This struct contains the device signature in the form of a [CoseSign1] object.  
/// The [CoseSign1] object represents a `COSE (CBOR Object Signing and Encryption) signature.
#[derive(Clone, Debug, Deserialize, Serialize)]
#[serde(untagged)]
pub enum DeviceAuth {
    #[serde(rename_all = "camelCase")]
    Signature { device_signature: CoseSign1 },
    #[serde(rename_all = "camelCase")]
    Mac { device_mac: CoseMac0 },
}

#[derive(Debug, Clone, Copy, Serialize, Deserialize)]
#[serde(untagged)]
pub enum DeviceAuthType {
    #[serde(rename_all = "camelCase")]
    Sign1,
    #[serde(rename_all = "camelCase")]
    Mac0,
}

pub type DeviceAuthenticationBytes<S> = Tag24<DeviceAuthentication<S>>;

#[derive(Clone, Debug, Deserialize, Serialize)]
pub struct DeviceAuthentication<S: SessionTranscript>(
    &'static str,
    // See https://github.com/serde-rs/serde/issues/1296.
    #[serde(bound = "")] S,
    String,
    DeviceNamespacesBytes,
);

impl<S: SessionTranscript> DeviceAuthentication<S> {
    pub fn new(transcript: S, doc_type: String, namespaces_bytes: DeviceNamespacesBytes) -> Self {
        Self(
            "DeviceAuthentication",
            transcript,
            doc_type,
            namespaces_bytes,
        )
    }
}

#[derive(Debug, thiserror::Error)]
pub enum Error {
    #[error("Unable to encode value as CBOR: {0}")]
    UnableToEncode(CborError),
}<|MERGE_RESOLUTION|>--- conflicted
+++ resolved
@@ -1,14 +1,11 @@
-<<<<<<< HEAD
-use crate::cose::mac0::CoseMac0;
-use crate::cose::sign1::CoseSign1;
-=======
 //! This module contains the definitions related to device signing.
 //!
 //! The [DeviceSigned] struct represents a device signed object, which includes namespaces and device authentication information.
 //!
-//! The [Error] enum represents the possible errors that can occur in this module.  
+//! The [Error] enum represents the possible errors that can occur in this module.
 //! - [Error::UnableToEncode]: Indicates an error when encoding a value as CBOR.
->>>>>>> 3f266fe9
+use crate::cose::mac0::CoseMac0;
+use crate::cose::sign1::CoseSign1;
 use crate::definitions::{
     helpers::{NonEmptyMap, Tag24},
     session::SessionTranscript,
@@ -35,7 +32,7 @@
 
 /// Represents a device signature.
 ///
-/// This struct contains the device signature in the form of a [CoseSign1] object.  
+/// This struct contains the device signature in the form of a [CoseSign1] object.
 /// The [CoseSign1] object represents a `COSE (CBOR Object Signing and Encryption) signature.
 #[derive(Clone, Debug, Deserialize, Serialize)]
 #[serde(untagged)]
