use crate::definitions::{
    namespaces::org_iso_18013_5_1::Alpha2,
    traits::{FromJson, FromJsonError, FromJsonMap},
};
use serde_json::{Map, Value as Json};

/// `issuing_jurisdiction` in the org.iso.18013.5.1 namespace.
#[derive(Debug, Clone)]
pub struct IssuingJurisdiction(String);

#[derive(Debug, Clone, thiserror::Error)]
pub enum Error {
    #[error("issuing_jurisdiction must start with the value of issuing_country")]
    CountryMismatch,
}

impl Error {
    fn into_from_json_error(self) -> FromJsonError {
        match self {
            Self::CountryMismatch => FromJsonError::Parsing(self.into()),
        }
    }
}

impl From<IssuingJurisdiction> for ciborium::Value {
    fn from(i: IssuingJurisdiction) -> ciborium::Value {
        i.0.into()
    }
}

impl FromJsonMap for IssuingJurisdiction {
    fn from_map(map: &Map<String, Json>) -> Result<Self, FromJsonError> {
        let jurisdiction = map
            .get("issuing_jurisdiction")
            .ok_or(FromJsonError::Missing)
            .and_then(String::from_json)?;

        let country = map
            .get("issuing_country")
            .ok_or(FromJsonError::Missing)
            .and_then(Alpha2::from_json)?;

        if !jurisdiction.starts_with(country.as_str()) {
<<<<<<< HEAD
            return Err(FromJsonError::Parsing(Into::into(Error::CountryMismatch)));
=======
            return Err(Error::CountryMismatch.into_from_json_error());
>>>>>>> 80854462
        }

        Ok(Self(jurisdiction))
    }
}<|MERGE_RESOLUTION|>--- conflicted
+++ resolved
@@ -41,11 +41,7 @@
             .and_then(Alpha2::from_json)?;
 
         if !jurisdiction.starts_with(country.as_str()) {
-<<<<<<< HEAD
-            return Err(FromJsonError::Parsing(Into::into(Error::CountryMismatch)));
-=======
             return Err(Error::CountryMismatch.into_from_json_error());
->>>>>>> 80854462
         }
 
         Ok(Self(jurisdiction))
