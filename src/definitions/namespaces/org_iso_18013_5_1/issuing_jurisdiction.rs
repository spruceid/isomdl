use crate::definitions::{
    namespaces::org_iso_18013_5_1::Alpha2,
    traits::{FromJson, FromJsonError, FromJsonMap},
};
use serde_cbor::Value as Cbor;
use serde_json::{Map, Value as Json};

/// `issuing_jurisdiction` in the org.iso.18013.5.1 namespace.
#[derive(Debug, Clone)]
pub struct IssuingJurisdiction(String);

#[derive(Debug, Clone, thiserror::Error)]
pub enum Error {
    #[error("issuing_jurisdiction must start with the value of issuing_country")]
    CountryMismatch,
}

impl Error {
    fn into_from_json_error(self) -> FromJsonError {
        match self {
            Self::CountryMismatch => FromJsonError::Parsing(self.into()),
        }
    }
}

impl From<IssuingJurisdiction> for Cbor {
    fn from(i: IssuingJurisdiction) -> Cbor {
        i.0.into()
    }
}

impl FromJsonMap for IssuingJurisdiction {
    fn from_map(map: &Map<String, Json>) -> Result<Self, FromJsonError> {
        let jurisdiction = map
            .get("issuing_jurisdiction")
            .ok_or(FromJsonError::Missing)
            .and_then(String::from_json)?;

        let country = map
            .get("issuing_country")
            .ok_or(FromJsonError::Missing)
            .and_then(Alpha2::from_json)?;

        if !jurisdiction.starts_with(country.as_str()) {
<<<<<<< HEAD
            return Err(FromJsonError::Parsing(Into::into(Error::CountryMismatch)));
=======
            return Err(Error::CountryMismatch.into_from_json_error());
>>>>>>> f7b05dfa
        }

        Ok(Self(jurisdiction))
    }
}<|MERGE_RESOLUTION|>--- conflicted
+++ resolved
@@ -42,11 +42,7 @@
             .and_then(Alpha2::from_json)?;
 
         if !jurisdiction.starts_with(country.as_str()) {
-<<<<<<< HEAD
-            return Err(FromJsonError::Parsing(Into::into(Error::CountryMismatch)));
-=======
             return Err(Error::CountryMismatch.into_from_json_error());
->>>>>>> f7b05dfa
         }
 
         Ok(Self(jurisdiction))
