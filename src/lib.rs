//! [ISO/IEC DIS 18013-5](https://www.iso.org/standard/69084.html) `mDL` implementation in Rust.
//!
//! It is intended
//! to be used
//! in creating apps for `Devices` and `Readers` that can interact with each other to exchange `mDL`
//! data.
//!
//! ## Simulated `Device` and `Reader` interaction
//!
//! Here are examples of how to use the library. You can see more in [examples](../examples) folder and read about in the dedicated [README](../examples/README.md).
//!
//! This example demonstrates a simulated device and reader interaction.
//! The reader requests the `age_over_21` element, and the device responds with that value.
//! The flow is something like this:
//!
//! ```text
//!    +---------------------+                                          +----------------------+
//!    |                     |                                          |                      |
//!    |                     |                                          |                      |
//!    |   Device            |                                          |   Reader             |
//!    |                     |                                          |                      |
//!    |                     |                                          |                      |
//!    +---------+-----------+                                          +----------+-----------+
//!              |                                                                 |
//!          Initialize session                                                    |
//!              |                                                                 |
//!              |                                                                 |
//! Create QR code engagement                                                      |
//!              |                                                                 |
//!              +-------------+                                                   |
//!              |             |                                                   |
//!              |             |                                                   |
//!              <-------------+                                                   |
//!              |                                                                 |
//!              |                        Send QR code                             |
//!              +----------------------------------------------------------------->
//!              |                                                                 |
//!              |                                                                 | Establish session
//!              |                                                                 +-----------+
//!              |                                                                 |           |
//!              |                                                                 |           |
//!              |                                                                 +-----------+
//!              |                  Request age_over_21                            |
//!              <-----------------------------------------------------------------+
//!              |                                                                 |
//!              |                                                                 |
//!              |                                                                 |
//!              |                 Send age_over_21                                |
//!              +----------------------------------------------------------------->
//!              |                                                                 |
//!              |                                                                 |
//!              |                                                                 | Process age_over_21
//!              |                                                                 +-----------+
//!              |                                                                 |           |
//!              |                                                                 |           |
//!              |                                                                 +-----------+
//!              |                                                                 |
//!              |                                                                 |
//!              |                                                                 |
//!              |                    Session finished                             |
//!              |                                                                 |
//! ```
//!
//! 1. **Device initialization and engagement:**
//!     - The device creates a `QR code` containing `DeviceEngagement` data, which includes its public key.
//!     - Internally:
//!         - The device initializes with the `mDL` data, private key, and public key.
//! 2. **Reader processing `QR code` and requesting the necessary fields:**
//!     - The reader processes the QR code and creates a request for the `age_over_21` element.
//!     - Internally:
//!         - Generates its private and public keys.
//!         - Initiates a key exchange, and generates the session keys.
//!         - The request is encrypted with the reader's session key.
//! 3. **Device accepting request and responding:**
//!     - The device receives the request and creates a response with the `age_over_21` element.
//!     - Internally:
//!         - Initiates the key exchange, and generates the session keys.
//!         - Decrypts the request with the reader's session key.
//!         - Parse and validate it creating error response if needed.
//!         - The response is encrypted with the device's session key.
//! 4. **Reader Processing mDL data:**
//!     - The reader processes the response and prints the value of the `age_over_21` element.
//!
//! ### Device perspective
//!
//! There are several states through which the device goes during the interaction:
//!
//! ```text
//!
//!                                                  +---------+
//!                                                  |         |
//!                                                  |         |
//!                                                  | User    |
//!                                                  |         |
//!                                                  |         |
//!                                                  +---+-----+
//!                                                      |
//!                                                      |
//! +----------------------------------------------------v--------------------------------------------------------------+
//! |                                              Device                                                               |
//! |                                                                                                                   |
//! |                                         +-------------------+                                                     |
//! |                                         |                   |                                                     |
//! |                                         |SessionManagerInit |                                                     |
//! |                                         |                   |                                                     |
//! |       +---------------------------------+                   +-------------+                                       |
//! |       |                                 |                   |             |                                       |
//! |       |                                 |                   |             |                                       |
//! |       |                                 +-------------------+             |                                       |
//! |       |                                                                   |                                       |
//! |       |                                                              qr_engagement                                |
//! |       |                                                                   |                                       |
//! |       |                                                                   |                                       |
//! |   qr_engagement                                                           |                                       |
//! |       |                                                                   |                                       |
//! |       |                                                        +----------v------------+                          |
//! |       |                                                        |                       |                          |
//! |       |                                                        | SessionManagerEngaged <-------------+            |
//! |       |                                             +----------+                       |             |            |
//! |       |                                             |          |                       |             |            |
//! |       |                                             |          +-----------------------+             |            |
//! |       |                                             |                                                |            |
//! |       |                                             |                                                |            |
//! |       |                                             |                                                |            |
//! |       |                                             |                                                |            |
//! |       |                                             |                                                |            |
//! |       |                                             |                                                |            |
//! |       |                                             |                                                |            |
//! |       |                               process_session_establishment                                  |            |
//! |       |                                             |                                                |            |
//! |       |      +--------------------------------------v----------------------------------+             |            |
//! |       |      |                                 SessionManager                          |             |            |
//! |       |      |                                                                         |             |            |
//! |       |      |                             +--------------------+                      |             |            |
//! |       |      |                             |                    |                      |             |            |
//! |       |      |     +-----------------------+ AwaitingRequest    <----------------+     |             |            |
//! |       |      |     |                       |                    |                |     |             |            |
//! |       |      |     |           +-----------+                    |                |     |             |            |
//! |       |      |prepare_response |           +--------------------+                |     |             |            |
//! |       |      |     |           |                                                 |     |             |            |
//! |       |      |     |           |                                                 |     |       establish_session  |
//! |       |      |     |           |                                                 |     |             |            |
//! |       |      |     |         handle_request                                      |     |             |            |
//! |       |      |     |           |                                                 |     |             |            |
//! |       |      |     |           |                                                 |     |             |            |
//! |       |      |  +--v-----------v--------+                           retrieve_response  |             |            |
//! |       |      |  |                       +---------                               |     |             |            |
//! |       |      |  |   Signing             |   get_next_signature_payload           |     |             |            |
//! |       |      |  |                       <---------                               |     |             |            |
//! |       |      |  +---------+-------------+                                        |     |             |            |
//! |       |      |            |                                                      |     |             |            |
//! |       |      |            |                                                      |     |             |            |
//! |       |      |            |                                                      |     |             |            |
//! |       |      |      submit_next_signature                                        |     |             |            |
//! |       |      |            |                                                      |     |             |            |
//! |       |      |            |                 +----------------------+             |     |             |            |
//! |       |      |            |                 |                      |             |     |             |            |
//! |       |      |            |                 |   ReadyToRespond     |             |     |             |            |
//! |       |      |            +----------------->                      +-------------+     |             |            |
//! |       |      |                              |                      |                   |             |            |
//! |       |      |                              +----------+-----------+                   |             |            |
//! |       |      |                                         |                               |             |            |
//! |       |      +-----------------------------------------+-------------------------------+             |            |
//! |       |                                          handle_response                                     |            |
//! +-------+------------------------------------------------+---------------------------------------------+------------+
//!         |                                                |                                             |
//!         |                                        +-------v-------+                                     |
//!         |                                        |  Reader       |                                     |
//!         |                                        |               |                                     |
//!         |                                        |               |                                     |
//!         +---------------------------------------->               +-------------------------------------+
//!                                                  |               |
//!                                                  |               |
//!                                                  |               |
//!                                                  +---------------+
//! ```
//!
//! ### Reader perspective
//!
//! From the reader's perspective, the flow is simpler:
//!
//! ```text
//!             +--------+
//!             |        |
//!             |  User  |
//!             |        |
//!             +---+----+
//!                 |
//!                 |
//!             +---v-----+
//!             |         |
//!             | Device  |
//!   +---------+         |<----------------+
//!   |         |         |                 |
//!   |         |         |                 |
//!   |         +--+--^---+                 |
//!   |              |  |                   |
//!   |              |  | establish_session |
//!   |qr_engagement |  |                   |
//!   |              |  |                   | new_request
//!   |              |  |                   |
//! +-v--------------v--+-------------------+---+
//! |                  Reader                   |
//! |                                           |
//! | +--------------------+   handle_response  |
//! | |                    +---------------+    |
//! | | SessionManager     |               |    |
//! | |                    |<--------------+    |
//! | +--------------------+                    |
//! |                                           |
//! +-------------------------------------------+
//! ```
//!
//!
//! The reader is simulated in `common`
//! module (you can find the complete code in `examples` directory), here we focus on the code from the
//! device perspective.
//!
//! ## Example
//!
//! Basic example.
//!
//! ```ignore
#![doc = include_str!("../tests/simulated_device_and_reader.rs")]
//! ```
//!
//! ## Example
//!
//! An example that uses `State` pattern, `Arc` and `Mutex`.
//!
//! ```ignore
#![doc = include_str!("../tests/simulated_device_and_reader_state.rs")]
//! ```
<<<<<<< HEAD
pub use cose;
=======
pub mod cose;
>>>>>>> a22e5508
pub mod definitions;
pub mod issuance;
pub mod presentation;

pub mod macros {
    pub use isomdl_macros::{FromJson, ToCbor};
}<|MERGE_RESOLUTION|>--- conflicted
+++ resolved
@@ -231,11 +231,7 @@
 //! ```ignore
 #![doc = include_str!("../tests/simulated_device_and_reader_state.rs")]
 //! ```
-<<<<<<< HEAD
-pub use cose;
-=======
 pub mod cose;
->>>>>>> a22e5508
 pub mod definitions;
 pub mod issuance;
 pub mod presentation;
