--- conflicted
+++ resolved
@@ -1,1366 +1,3 @@
-<<<<<<< HEAD
-use chrono::{DateTime, FixedOffset};
-use either::Either;
-use rust_iso3166::iso3166_2::Subdivision;
-use rust_iso3166::CountryCode;
-use serde::{Deserialize, Serialize};
-use thiserror::Error;
-
-#[cfg(test)]
-use cddl::{lexer_from_str, parser::cddl_from_str, validate_json_from_str};
-
-// NOTE: added quotes to keys for compatibility with JSON, e.g. 1 => "1"
-//
-// https://www.iana.org/assignments/cose/cose.xhtml
-pub fn cose_key_cddl() -> String {
-    r#"
-COSE_Key = {
-   "1" => int,          ; kty: key type
-  "-1" => int,          ; crv: EC identifier - Taken from the "COSE Elliptic Curves" registry
-  "-2" => tstr,         ; x: value of x-coordinate
-  ? "-3" => tstr / bool ; y: value or sign bit of y-coordinate; only applicable for EC2 key types
-}
-"#
-    .to_string()
-}
-
-#[cfg(test)]
-mod cose_key_tests {
-    use super::*;
-
-    #[test]
-    fn test_bstr() {
-        let cddl = "foo = bstr";
-        assert!(cddl_from_str(&mut lexer_from_str(cddl), cddl, true).is_ok());
-    }
-
-    #[test]
-    fn test_validate_cose_key_cddl() {
-        let input = cose_key_cddl();
-        assert!(cddl_from_str(&mut lexer_from_str(&input), &input, true).is_ok())
-    }
-
-    #[test]
-    fn test_validate_cose_key_json() {
-        let cddl = cose_key_cddl();
-        let json = r#"{
-          "1": 5,
-          "-1": 50,
-          "-2": "846A5369676",
-          "-3": false
-        }"#;
-
-        assert!(validate_json_from_str(&cddl, json).map(|_| true).unwrap())
-    }
-}
-
-/// TODO
-#[derive(Clone, Debug, PartialEq, Eq, Serialize, Deserialize)]
-pub struct Uint {
-    uint: usize,
-}
-
-/// RFC 3339 date (with time)
-#[derive(Clone, Debug, PartialEq, Eq)]
-pub struct Tdate {
-    tdate: DateTime<FixedOffset>,
-}
-
-impl Tdate {
-    pub fn validate(datetime_str: &String) -> Result<Tdate, chrono::format::ParseError> {
-        DateTime::parse_from_rfc3339(datetime_str).map(|tdate| Tdate { tdate: tdate })
-    }
-
-    pub fn forget_validation(&self) -> String {
-        self.tdate.to_rfc3339()
-    }
-}
-
-/// TODO
-#[derive(Clone, Debug, PartialEq, Eq, Serialize, Deserialize)]
-pub enum FullDate {}
-
-impl FullDate {
-    pub fn forget_validation(&self) -> String {
-        match *self {}
-    }
-}
-
-/// TODO: fix (de)serialize
-#[derive(Clone, Debug, PartialEq, Eq, Serialize, Deserialize)]
-pub struct Latin1UpTo150Chars {
-    latin1: String,
-}
-
-impl Latin1UpTo150Chars {
-    pub fn valid_len(&self) -> Result<(), Latin1UpTo150CharsError> {
-        if self.latin1.len() <= 150 {
-            Ok(())
-        } else {
-            Err(Latin1UpTo150CharsError::TooLong {
-                len: self.latin1.len(),
-                string: self.latin1.clone(),
-            })
-        }
-    }
-
-    pub fn valid_latin1(&self) -> Result<(), Latin1UpTo150CharsError> {
-        if encoding_rs::mem::is_str_latin1(&self.latin1) {
-            Ok(())
-        } else {
-            let valid_prefix_size = encoding_rs::mem::str_latin1_up_to(&self.latin1);
-            let mut invalid_suffix = self.latin1.clone();
-            let valid_prefix = invalid_suffix.drain(..valid_prefix_size).collect();
-            Err(Latin1UpTo150CharsError::NotLatin1 {
-                valid: valid_prefix,
-                invalid: invalid_suffix,
-            })
-        }
-    }
-
-    pub fn is_valid(&self) -> Result<(), Latin1UpTo150CharsError> {
-        self.valid_len()?;
-        self.valid_latin1()?;
-        Ok(())
-    }
-
-    pub fn validate(string: String) -> Result<Self, Latin1UpTo150CharsError> {
-        let result = Latin1UpTo150Chars { latin1: string };
-        result.is_valid()?;
-        Ok(result)
-    }
-}
-
-#[derive(Clone, Debug, Error)]
-pub enum Latin1UpTo150CharsError {
-    #[error("Latin1UpTo150Chars: {len:?} is too long: \n{string:?}")]
-    TooLong { len: usize, string: String },
-
-    #[error(
-        "Latin1UpTo150Chars: input valid up to: \n{valid:?} \nbut invalid here: \n{invalid:?}"
-    )]
-    NotLatin1 { valid: String, invalid: String },
-}
-
-/// TODO
-#[derive(Clone, Debug, PartialEq, Eq, Serialize, Deserialize)]
-pub struct LocalBstr {}
-
-/// TODO: fix (de)serialize
-#[derive(Clone, Debug, PartialEq, Eq, Serialize, Deserialize)]
-pub struct Tstr {
-    tstr: String,
-}
-
-/// DrivingPrivilegeCode = {
-///     ; Code as per ISO/IEC 18013-2 Annex A
-///     "code": tstr
-///     ; Sign as per ISO/IEC 18013-2 Annex A
-///     ? "sign": tstr
-///     ; Value as per ISO/IEC 18013-2 Annex A
-///     ? "value": tstr
-/// }
-#[derive(Clone, Debug, PartialEq, Eq, Serialize, Deserialize)]
-pub struct DrivingPrivilegeCode {
-    /// TODO: restrict to ISO/IEC 18013-2 Annex A's definition
-    /// Code as per ISO/IEC 18013-2 Annex A
-    code: String,
-    /// TODO: restrict to ISO/IEC 18013-2 Annex A's definition
-    /// Sign as per ISO/IEC 18013-2 Annex A
-    sign: Option<String>,
-    /// TODO: restrict to ISO/IEC 18013-2 Annex A's definition
-    /// Value as per ISO/IEC 18013-2 Annex A
-    value: Option<String>,
-}
-
-/// DrivingPrivilege = {
-///     ; Vehicle category code as per ISO/IEC 18013-1 Annex B
-///     "vehicle_category_code" : tstr
-///     ; Date of issue encoded as full-date
-///     ? "issue_date" : full-date
-///     ; Date of expiry encoded as full-date
-///     ? "expiry_date" : full-date
-///     ; Array of code info
-///     ? "codes" : [+DrivingPrivilegeCode]
-/// }
-#[derive(Clone, Debug, PartialEq, Eq, Serialize, Deserialize)]
-pub struct DrivingPrivilege {
-    /// Vehicle category code as per ISO/IEC 18013-1 Annex B
-    vehicle_category_code: Tstr,
-    /// Date of issue encoded as full-date
-    issue_date: Option<FullDate>,
-    /// Date of expiry encoded as full-date
-    expiry_date: Option<FullDate>,
-    /// Array of code info
-    codes: Option<Vec<DrivingPrivilegeCode>>,
-}
-
-/// ; NOTE The DrivingPrivileges structure can be an empty array.
-/// DrivingPrivileges = [
-///     * DrivingPrivilege
-/// ]
-#[derive(Clone, Debug, PartialEq, Eq, Serialize, Deserialize)]
-pub struct DrivingPrivileges {
-    driving_privileges: Vec<DrivingPrivilege>,
-}
-
-#[derive(Clone, Debug, PartialEq, Eq, Serialize, Deserialize)]
-pub struct DomesticVehicleClass {
-    domestic_vehicle_class_code: Tstr,
-    domestic_vehicle_class_description: Tstr,
-    issue_date: FullDate,
-    expiry_date: FullDate,
-}
-
-#[derive(Clone, Debug, PartialEq, Eq, Serialize, Deserialize)]
-pub struct DomesticVehicleRestriction {
-    domestic_vehicle_restriction_code: Tstr,
-    domestic_vehicle_restriction_description: Tstr,
-}
-
-#[derive(Clone, Debug, PartialEq, Eq, Serialize, Deserialize)]
-pub struct DomesticVehicleEndorsement {
-    domestic_vehicle_endorsement_code: Tstr,
-    domestic_vehicle_endorsement_description: Tstr,
-}
-
-#[derive(Clone, Debug, PartialEq, Eq, Serialize, Deserialize)]
-pub struct DomesticDrivingPrivilege {
-    domestic_vehicle_class: DomesticVehicleClass,
-    domestic_vehicle_restriction: DomesticVehicleRestriction,
-    domestic_vehicle_endorsement: DomesticVehicleEndorsement,
-}
-
-#[derive(Clone, Debug, PartialEq, Eq, Serialize, Deserialize)]
-pub struct DomesticDrivingPrivileges {
-    driving_priviliges: Vec<DomesticDrivingPrivilege>,
-}
-
-/// TODO
-#[derive(Clone, Debug, PartialEq, Eq, Serialize, Deserialize)]
-pub struct UnDistinguishingSign {}
-
-/// The four codes specified in ISO/IEC 5218 are:
-/// 0 = Not known;
-/// 1 = Male;
-/// 2 = Female;
-/// 9 = Not applicable.
-#[derive(Clone, Debug, PartialEq, Eq, Serialize, Deserialize)]
-pub enum Sex {
-    /// 0
-    NotKnown,
-    /// 1
-    Male,
-    /// 2
-    Female,
-    /// 9
-    NotApplicable,
-}
-
-/// mDL holder’s eye colour.
-/// The value shall be one of the following: “black”, “blue”, “brown”, “dichromatic”, “grey”, “green”, “hazel”, “maroon”, “pink”, “unknown”.
-#[derive(Clone, Debug, PartialEq, Eq, Serialize, Deserialize)]
-pub enum EyeColour {
-    Black,
-    Blue,
-    Brown,
-    Dichromatic,
-    Grey,
-    Green,
-    Hazel,
-    Maroon,
-    Pink,
-    Unknown,
-}
-
-/// mDL holder’s hair colour.
-/// The value shall be one of the following: “bald”, “black”, “blond”, “brown”, “grey”, “red”, “auburn”, “sandy”, “white”, “unknown”.
-#[derive(Clone, Debug, PartialEq, Eq, Serialize, Deserialize)]
-pub enum HairColour {
-    Bald,
-    Black,
-    Blond,
-    Brown,
-    Grey,
-    Red,
-    Auburn,
-    Sandy,
-    White,
-    Unknown,
-}
-
-#[derive(Clone, Debug, Serialize, Deserialize)]
-pub struct MdlDataElementsRaw {
-    /// Last name, surname, or primary identifier, of the mDL holder.
-    /// Family name
-    family_name: Latin1UpTo150Chars,
-
-    /// First name(s), other name(s), or secondary identifier, of the mDL holder.
-    /// Given name
-    given_name: Latin1UpTo150Chars,
-
-    /// Day, month and year on which the mDL holder was born. If unknown, approximate date of birth
-    /// Date of birth
-    /// birth_date: FullDate,
-    // birth_date: Tdate,
-    birth_date: String,
-
-    /// Date when mDL was issued
-    /// Date of issue
-    issue_date: String,
-
-    /// Date when mDL expires
-    /// Date of expiry
-    expiry_date: String,
-
-    /// Alpha-2 country code, as defined in ISO 3166-1, of the issuing authority’s country or territory
-    /// Issuing country
-    issuing_country: String,
-
-    /// Issuing authority name.
-    /// Issuing authority
-    issuing_authority: Latin1UpTo150Chars,
-
-    /// The number assigned or calculated by the issuing authority.
-    /// Licence number
-    document_number: Latin1UpTo150Chars,
-
-    /// A reproduction of the mDL holder’s portrait. See 7.2.2
-    /// Portrait of mDL holder
-    portrait: LocalBstr,
-
-    /// Driving privileges of the mDL holder. See 7.2.4
-    /// Categories of vehicles/ restrictions/ conditions
-    driving_privileges: DrivingPrivileges,
-
-    /// Distinguishing sign of the issuing country according to ISO/IEC 18013-1:2018, Annex F.
-    /// If no applicable distinguishing sign is available in ISO/IEC 18013-1, an
-    /// IA may use an empty identifier or another identifier by which it is
-    /// internationally recognized. In this case the IA should ensure there is no
-    /// collision with other IA’s.
-    /// Tstr
-    ///
-    /// UN distinguishing sign
-    un_distinguishing_sign: UnDistinguishingSign,
-
-    /// Administrative number
-    /// An audit control number assigned by the issuing authority.
-    administrative_number: Option<Latin1UpTo150Chars>,
-
-    /// Sex
-    /// mDL holder’s sex using values as defined in ISO/IEC 5218 .
-    sex: Option<Sex>,
-
-    /// Height (cm)^a
-    /// mDL holder’s height in centimetres
-    height: Uint,
-
-    /// Weight (kg)^a
-    /// mDL holder’s weight in kilograms
-    weight: Option<Uint>,
-
-    /// Eye colour
-    /// mDL holder’s eye colour.
-    eye_colour: EyeColour,
-
-    /// Hair colour
-    /// mDL holder’s hair colour.
-    hair_colour: Option<HairColour>,
-
-    /// Place of birth
-    /// Country and municipality or state/province where the mDL holder was born.
-    birth_place: Option<Latin1UpTo150Chars>,
-
-    /// Permanent place of residence
-    /// The place where the mDL holder resides and/or may be contacted (street/house number, municipality etc.).
-    /// The value shall only use latin1^b characters and shall have a maximum length of 150 characters.
-    resident_address: Option<Latin1UpTo150Chars>,
-
-    /// Portrait image timestamp
-    /// Date when portrait was taken
-    // portrait_capture_date: Option<Tdate>,
-    portrait_capture_date: Option<String>,
-
-    /// Age attestation: How old are you (in years)?
-    /// The age of the mDL holder
-    age_in_years: Uint,
-
-    /// Age attestation: In what year were you born?
-    /// The year when the mDL holder was born
-    age_birth_year: Option<Uint>,
-
-    /// Age attestation: Nearest “true” attestation above request
-    /// See 7.2.5
-    age_over_nn: bool,
-
-    /// TODO: ISO 3166-2:2020
-    /// Issuing jurisdiction
-    /// Country subdivision code of the jurisdiction that issued the mDL as defined in ISO 3166-2:2020, Clause 8.
-    /// The first part of the code shall be the same as the value for issuing_country.
-    issuing_jurisdiction: Option<String>,
-
-    /// Nationality
-    /// Nationality of the mDL holder as a two letter country code (alpha-2 code) defined in ISO 3166-1
-    nationality: Option<String>,
-
-    /// Resident city
-    /// The city where the mDL holder lives.
-    resident_city: Option<Latin1UpTo150Chars>,
-
-    /// Resident state/province/district
-    /// The state/province/district where the mDL holder lives.
-    resident_state: Option<Latin1UpTo150Chars>,
-
-    /// Resident postal code
-    /// The postal code of the mDL holder.
-    resident_postal_code: Option<Latin1UpTo150Chars>,
-
-    /// Resident country
-    /// The country where the mDL holder lives as a two letter country code (alpha-2 code) defined in ISO 3166-1.
-    resident_country: Option<String>,
-
-    /// TODO
-    /// Biometric template XX
-    /// See 7.2.6
-    biometric_template_xx: Option<LocalBstr>,
-
-    /// TODO
-    /// Family name in national characters
-    /// The family name of the mDL holder using full UTF-8 character set.
-    family_name_national_character: Option<Tstr>,
-
-    /// TODO
-    /// Given name in national characters
-    /// The given name of the mDL holder using full UTF-8 character set.
-    given_name_national_character: Option<Tstr>,
-
-    /// TODO
-    /// Signature / usual mark
-    /// Image of the signature or usual mark of the mDL holder, see 7.2.7
-    signature_usual_mark: Option<LocalBstr>,
-
-    /// TODO
-    /// Vehicle types the license holder is authorized  to operate
-    domestic_driving_privileges: DomesticDrivingPrivileges,
-
-    /// TODO
-    /// Name suffix of the individual that has bene issued the credential
-    /// The given name of the mDL holder using full UTF-8 character set.
-    name_suffix: Option<Tstr>,
-
-    /// TODO
-    /// A string of letters and/or numbers that identifies when where and by whom the credential was initially provisioned
-    /// The value shall only use A, N, or S characters and shall have a maximum length of 25 chars
-    audit_information: Option<Tstr>,
-
-    /// TODO
-    /// An indicator that denotes whether the credential holder is an organ donor
-    /// This field is either absent or has the following value : 1:Donor
-    organ_donor: Option<Uint>,
-
-    /// TODO
-    /// An indicator that denotes whether the credential holder is a veteran
-    /// This field is either absent or has the following value : 1:Veteran
-    veteran: Option<Uint>,
-
-    /// TODO
-    /// A number identifying the version of the aamva mDL data element set
-    /// Support for this identifier is not required after 2022-01-31
-    aamva_version: Option<Uint>,
-
-    /// TODO
-    /// A code that indicates whether the field has been truncated (T)
-    ///has not been truncated (N) or unknown whether truncated (U)
-    family_name_truncation: Tstr,
-
-    /// TODO
-    /// A code that indicates whether either the first name or the middle name have bene truncated (T)
-    /// have not been truncated (N), or unkown whether truncated (U)
-    given_name_truncation: Tstr,
-
-    /// TODO
-    /// Indicates the approxiate weight range of the credential holder
-    /// The value shall only use A, N, or S characters and shall have a maximum length of 40 characters
-    weight_range: Option<Uint>,
-
-    /// TODO
-    /// Codes for race or ethnicity of the credential holder, as defined in AAMVA D20
-    race_ethnicity: Option<Tstr>,
-
-    /// TODO
-    /// DHS required field that indicates compliance.
-    /// Only the following values are allowed: F = fully compliant, N= non-compliant. Applicable only in the US
-    dhs_compliance: Option<Tstr>,
-
-    /// TODO
-    /// DHS required field that denotes whether the credential holder has temporary lawful status
-    /// This field is either absent or has the following value: 1:Temporary lawful status. Only applicable in the US.
-    dhs_temporary_lawful_status: Option<Uint>,
-
-    /// TODO
-    /// This field is either absent or has one of the following values if the credential is an EDL
-    /// 1: Driver's license, 2: Identification card. Applicable only in the US
-    edl_credential: Option<Uint>,
-
-    /// TODO
-    /// The 3-digit county code of the county where the credential holder lives,
-    /// as per the 2010 FIPS Codes for Counties and County Equivalent Entities. Applicable only in the US
-    resident_county: Option<Tstr>,
-
-    /// TODO
-    /// Date on which the hazardous material endorsement granted by the document is no longer valid
-    /// Applicable only in the US
-    hazmat_endorsement_expiration_date: Option<FullDate>,
-}
-
-impl MdlDataElementsRaw {
-    pub fn validate_country_code(alpha2_str: &String) -> Result<CountryCode, MdlDataElementsError> {
-        rust_iso3166::from_alpha2(alpha2_str)
-            .ok_or_else(|| MdlDataElementsError::UnexpectedCountryCode(alpha2_str.clone()))
-    }
-
-    pub fn validate_subdivision(code_str: &String) -> Result<Subdivision, MdlDataElementsError> {
-        rust_iso3166::iso3166_2::from_code(code_str)
-            .ok_or_else(|| MdlDataElementsError::UnexpectedSubdivision(code_str.clone()))
-    }
-
-    pub fn validate_datetime(datetime_str: &String) -> Result<Tdate, MdlDataElementsError> {
-        Tdate::validate(datetime_str).map_err(|e| MdlDataElementsError::UnexpectedDateTime {
-            date_str: datetime_str.clone(),
-            error: e,
-        })
-    }
-
-    /// TODO: support FullDate
-    pub fn validate_either_date(
-        date_str: &String,
-    ) -> Result<Either<Tdate, FullDate>, MdlDataElementsError> {
-        Ok(Either::Left(Self::validate_datetime(date_str)?))
-    }
-
-    pub fn validate(self) -> Result<MdlDataElements, MdlDataElementsError> {
-        let birth_date = Self::validate_datetime(&self.birth_date)?;
-        let issue_date = Self::validate_either_date(&self.issue_date)?;
-        let expiry_date = Self::validate_either_date(&self.expiry_date)?;
-        let issuing_country = Self::validate_country_code(&self.issuing_country)?;
-
-        let portrait_capture_date = self
-            .portrait_capture_date
-            .map(|date_str| Self::validate_datetime(&date_str))
-            .transpose()?;
-
-        let issuing_jurisdiction = self
-            .issuing_jurisdiction
-            .map(|code_str| Self::validate_subdivision(&code_str))
-            .transpose()?;
-
-        let nationality = self
-            .nationality
-            .map(|alpha2_str| Self::validate_country_code(&alpha2_str))
-            .transpose()?;
-
-        let resident_country = self
-            .resident_country
-            .map(|alpha2_str| Self::validate_country_code(&alpha2_str))
-            .transpose()?;
-
-        Ok(MdlDataElements {
-            family_name: self.family_name,
-            given_name: self.given_name,
-            birth_date: birth_date,
-            issue_date: issue_date,
-            expiry_date: expiry_date,
-            issuing_country: issuing_country,
-            issuing_authority: self.issuing_authority,
-            document_number: self.document_number,
-            portrait: self.portrait,
-            driving_privileges: self.driving_privileges,
-            un_distinguishing_sign: self.un_distinguishing_sign,
-            administrative_number: self.administrative_number,
-            sex: self.sex,
-            height: self.height,
-            weight: self.weight,
-            eye_colour: self.eye_colour,
-            hair_colour: self.hair_colour,
-            birth_place: self.birth_place,
-            resident_address: self.resident_address,
-            portrait_capture_date: portrait_capture_date,
-            age_in_years: self.age_in_years,
-            age_birth_year: self.age_birth_year,
-            age_over_nn: self.age_over_nn,
-            issuing_jurisdiction: issuing_jurisdiction,
-            nationality: nationality,
-            resident_city: self.resident_city,
-            resident_state: self.resident_state,
-            resident_postal_code: self.resident_postal_code,
-            resident_country: resident_country,
-            biometric_template_xx: self.biometric_template_xx,
-            family_name_national_character: self.family_name_national_character,
-            given_name_national_character: self.given_name_national_character,
-            signature_usual_mark: self.signature_usual_mark,
-            domestic_driving_privileges: self.domestic_driving_privileges,
-            family_name_truncation: self.family_name_truncation,
-            given_name_truncation: self.given_name_truncation,
-            name_suffix: self.name_suffix,
-            audit_information: self.audit_information,
-            organ_donor: self.organ_donor,
-            veteran: self.veteran,
-            aamva_version: self.aamva_version,
-            weight_range: self.weight_range,
-            race_ethnicity: self.race_ethnicity,
-            dhs_compliance: self.dhs_compliance,
-            dhs_temporary_lawful_status: self.dhs_temporary_lawful_status,
-            edl_credential: self.edl_credential,
-            resident_county: self.resident_county,
-            hazmat_endorsement_expiration_date: self.hazmat_endorsement_expiration_date,
-        })
-    }
-}
-
-#[derive(Clone, Debug)]
-pub struct MdlDataElements {
-    /// Last name, surname, or primary identifier, of the mDL holder.
-    /// Family name
-    family_name: Latin1UpTo150Chars,
-
-    /// First name(s), other name(s), or secondary identifier, of the mDL holder.
-    /// Given name
-    given_name: Latin1UpTo150Chars,
-
-    /// Day, month and year on which the mDL holder was born. If unknown, approximate date of birth
-    /// Date of birth
-    /// birth_date: FullDate,
-    birth_date: Tdate,
-
-    /// Date when mDL was issued
-    /// Date of issue
-    issue_date: Either<Tdate, FullDate>,
-
-    /// Date when mDL expires
-    /// Date of expiry
-    expiry_date: Either<Tdate, FullDate>,
-
-    /// Alpha-2 country code, as defined in ISO 3166-1, of the issuing authority’s country or territory
-    /// Issuing country
-    issuing_country: CountryCode,
-
-    /// Issuing authority name.
-    /// Issuing authority
-    issuing_authority: Latin1UpTo150Chars,
-
-    /// The number assigned or calculated by the issuing authority.
-    /// Licence number
-    document_number: Latin1UpTo150Chars,
-
-    /// A reproduction of the mDL holder’s portrait. See 7.2.2
-    /// Portrait of mDL holder
-    portrait: LocalBstr,
-
-    /// Driving privileges of the mDL holder. See 7.2.4
-    /// Categories of vehicles/ restrictions/ conditions
-    driving_privileges: DrivingPrivileges,
-
-    /// Distinguishing sign of the issuing country according to ISO/IEC 18013-1:2018, Annex F.
-    /// If no applicable distinguishing sign is available in ISO/IEC 18013-1, an
-    /// IA may use an empty identifier or another identifier by which it is
-    /// internationally recognized. In this case the IA should ensure there is no
-    /// collision with other IA’s.
-    /// Tstr
-    ///
-    /// UN distinguishing sign
-    un_distinguishing_sign: UnDistinguishingSign,
-
-    /// Administrative number
-    /// An audit control number assigned by the issuing authority.
-    administrative_number: Option<Latin1UpTo150Chars>,
-
-    /// Sex
-    /// mDL holder’s sex using values as defined in ISO/IEC 5218 .
-    sex: Option<Sex>,
-
-    /// Height (cm)^a
-    /// mDL holder’s height in centimetres
-    height: Uint,
-
-    /// Weight (kg)^a
-    /// mDL holder’s weight in kilograms
-    weight: Option<Uint>,
-
-    /// Eye colour
-    /// mDL holder’s eye colour.
-    eye_colour: EyeColour,
-
-    /// Hair colour
-    /// mDL holder’s hair colour.
-    hair_colour: Option<HairColour>,
-
-    /// Place of birth
-    /// Country and municipality or state/province where the mDL holder was born.
-    birth_place: Option<Latin1UpTo150Chars>,
-
-    /// Permanent place of residence
-    /// The place where the mDL holder resides and/or may be contacted (street/house number, municipality etc.).
-    /// The value shall only use latin1^b characters and shall have a maximum length of 150 characters.
-    resident_address: Option<Latin1UpTo150Chars>,
-
-    /// Portrait image timestamp
-    /// Date when portrait was taken
-    portrait_capture_date: Option<Tdate>,
-
-    /// Age attestation: How old are you (in years)?
-    /// The age of the mDL holder
-    age_in_years: Uint,
-
-    /// Age attestation: In what year were you born?
-    /// The year when the mDL holder was born
-    age_birth_year: Option<Uint>,
-
-    /// Age attestation: Nearest “true” attestation above request
-    /// See 7.2.5
-    age_over_nn: bool,
-
-    /// TODO: ISO 3166-2:2020
-    /// Issuing jurisdiction
-    /// Country subdivision code of the jurisdiction that issued the mDL as defined in ISO 3166-2:2020, Clause 8.
-    /// The first part of the code shall be the same as the value for issuing_country.
-    issuing_jurisdiction: Option<Subdivision>,
-
-    /// Nationality
-    /// Nationality of the mDL holder as a two letter country code (alpha-2 code) defined in ISO 3166-1
-    nationality: Option<CountryCode>,
-
-    /// Resident city
-    /// The city where the mDL holder lives.
-    resident_city: Option<Latin1UpTo150Chars>,
-
-    /// Resident state/province/district
-    /// The state/province/district where the mDL holder lives.
-    resident_state: Option<Latin1UpTo150Chars>,
-
-    /// Resident postal code
-    /// The postal code of the mDL holder.
-    resident_postal_code: Option<Latin1UpTo150Chars>,
-
-    /// Resident country
-    /// The country where the mDL holder lives as a two letter country code (alpha-2 code) defined in ISO 3166-1.
-    resident_country: Option<CountryCode>,
-
-    /// TODO
-    /// Biometric template XX
-    /// See 7.2.6
-    biometric_template_xx: Option<LocalBstr>,
-
-    /// TODO
-    /// Family name in national characters
-    /// The family name of the mDL holder using full UTF-8 character set.
-    family_name_national_character: Option<Tstr>,
-
-    /// TODO
-    /// Given name in national characters
-    /// The given name of the mDL holder using full UTF-8 character set.
-    given_name_national_character: Option<Tstr>,
-
-    /// TODO
-    /// Signature / usual mark
-    /// Image of the signature or usual mark of the mDL holder, see 7.2.7
-    signature_usual_mark: Option<LocalBstr>,
-
-    /// From here, data-elements belong to the org.iso.18013.5.1.aamva namespace
-
-    /// TODO
-    /// Vehicle types the license holder is authorized  to operate
-    domestic_driving_privileges: DomesticDrivingPrivileges,
-
-    /// TODO
-    /// Name suffix of the individual that has bene issued the credential
-    /// The given name of the mDL holder using full UTF-8 character set.
-    name_suffix: Option<Tstr>,
-
-    /// TODO
-    /// A string of letters and/or numbers that identifies when where and by whom the credential was initially provisioned
-    /// The value shall only use A, N, or S characters and shall have a maximum length of 25 chars
-    audit_information: Option<Tstr>,
-
-    /// TODO
-    /// An indicator that denotes whether the credential holder is an organ donor
-    /// This field is either absent or has the following value : 1:Donor
-    organ_donor: Option<Uint>,
-
-    /// TODO
-    /// An indicator that denotes whether the credential holder is a veteran
-    /// This field is either absent or has the following value : 1:Veteran
-    veteran: Option<Uint>,
-
-    /// TODO
-    /// A number identifying the version of the aamva mDL data element set
-    /// Support for this identifier is not required after 2022-01-31
-    aamva_version: Option<Uint>,
-
-    /// TODO
-    /// A code that indicates whether the field has been truncated (T)
-    ///has not been truncated (N) or unknown whether truncated (U)
-    family_name_truncation: Tstr,
-
-    /// TODO
-    /// A code that indicates whether either the first name or the middle name have bene truncated (T)
-    /// have not been truncated (N), or unkown whether truncated (U)
-    given_name_truncation: Tstr,
-
-    /// TODO
-    /// Indicates the approxiate weight range of the credential holder
-    /// The value shall only use A, N, or S characters and shall have a maximum length of 40 characters
-    weight_range: Option<Uint>,
-
-    /// TODO
-    /// Codes for race or ethnicity of the credential holder, as defined in AAMVA D20
-    race_ethnicity: Option<Tstr>,
-
-    /// TODO
-    /// DHS required field that indicates compliance.
-    /// Only the following values are allowed: F = fully compliant, N= non-compliant. Applicable only in the US
-    dhs_compliance: Option<Tstr>,
-
-    /// TODO
-    /// DHS required field that denotes whether the credential holder has temporary lawful status
-    /// This field is either absent or has the following value: 1:Temporary lawful status. Only applicable in the US.
-    dhs_temporary_lawful_status: Option<Uint>,
-
-    /// TODO
-    /// This field is either absent or has one of the following values if the credential is an EDL
-    /// 1: Driver's license, 2: Identification card. Applicable only in the US
-    edl_credential: Option<Uint>,
-
-    /// TODO
-    /// The 3-digit county code of the county where the credential holder lives,
-    /// as per the 2010 FIPS Codes for Counties and County Equivalent Entities. Applicable only in the US
-    resident_county: Option<Tstr>,
-
-    /// TODO
-    /// Date on which the hazardous material endorsement granted by the document is no longer valid
-    /// Applicable only in the US
-    hazmat_endorsement_expiration_date: Option<FullDate>,
-}
-
-#[derive(Clone, Debug, Error)]
-pub enum MdlDataElementsError {
-    #[error("UnexpectedDateTime: expected an RFC 3339 and ISO 8601 date and time string, but found: \n{date_str:?} \n\n{error}")]
-    UnexpectedDateTime {
-        date_str: String,
-        error: chrono::format::ParseError,
-    },
-
-    #[error("Unexpected alpha-2 country code: {0:?}")]
-    UnexpectedCountryCode(String),
-
-    #[error("Unexpected ISO 3166-2 subdivision code: {0:?}")]
-    UnexpectedSubdivision(String),
-    // /// The value is not cached
-    // #[error("Query::get_cached: value not cached:\n{name:?}\n{url:?}")]
-    // NotCached {
-    //     /// Query name
-    //     name: String,
-    //     /// Request URL
-    //     url: String,
-    // },
-
-    // /// Error when running query TValue
-    // #[error("TValueRunError:\n{0:?}")]
-    // TValueRunError(TValueRunError),
-}
-
-// impl From<TValueRunError> for QueryError {
-//     fn from(error: TValueRunError) -> Self {
-//         Self::TValueRunError(error)
-//     }
-// }
-
-impl MdlDataElements {
-    pub fn new(
-        family_name: Latin1UpTo150Chars,
-        given_name: Latin1UpTo150Chars,
-        birth_date: Tdate,
-        issue_date: Either<Tdate, FullDate>,
-        expiry_date: Either<Tdate, FullDate>,
-        issuing_country: CountryCode,
-        issuing_authority: Latin1UpTo150Chars,
-        document_number: Latin1UpTo150Chars,
-        portrait: LocalBstr,
-        driving_privileges: DrivingPrivileges,
-        un_distinguishing_sign: UnDistinguishingSign,
-        height: Uint,
-        eye_colour: EyeColour,
-        age_in_years: Uint,
-        age_over_nn: bool,
-        domestic_driving_privileges: DomesticDrivingPrivileges,
-        family_name_truncation: Tstr,
-        given_name_truncation: Tstr,
-    ) -> Self {
-        Self {
-            family_name,
-            given_name,
-            birth_date,
-            issue_date,
-            expiry_date,
-            issuing_country,
-            issuing_authority,
-            document_number,
-            portrait,
-            driving_privileges,
-            un_distinguishing_sign,
-            height,
-            eye_colour,
-            age_in_years,
-            age_over_nn,
-            administrative_number: None,
-            weight: None,
-            hair_colour: None,
-            birth_place: None,
-            resident_address: None,
-            portrait_capture_date: None,
-            age_birth_year: None,
-            sex: None,
-            issuing_jurisdiction: None,
-            nationality: None,
-            resident_city: None,
-            resident_state: None,
-            resident_postal_code: None,
-            resident_country: None,
-            biometric_template_xx: None,
-            family_name_national_character: None,
-            given_name_national_character: None,
-            signature_usual_mark: None,
-            //aamva data elements
-            domestic_driving_privileges,
-            family_name_truncation,
-            given_name_truncation,
-            name_suffix: None,
-            audit_information: None,
-            organ_donor: None,
-            veteran: None,
-            aamva_version: None,
-            weight_range: None,
-            race_ethnicity: None,
-            dhs_compliance: None,
-            dhs_temporary_lawful_status: None,
-            edl_credential: None,
-            resident_county: None,
-            hazmat_endorsement_expiration_date: None,
-        }
-    }
-
-    pub fn forget_validation(self) -> MdlDataElementsRaw {
-        let birth_date = self.birth_date.forget_validation();
-        let issue_date = self
-            .issue_date
-            .as_ref()
-            .either(Tdate::forget_validation, FullDate::forget_validation);
-        let expiry_date = self
-            .expiry_date
-            .as_ref()
-            .either(Tdate::forget_validation, FullDate::forget_validation);
-        let issuing_country = self.issuing_country.alpha2.to_string();
-
-        let portrait_capture_date = self
-            .portrait_capture_date
-            .map(|date| date.forget_validation());
-        // .map(|date_str| Self::validate_datetime(date_str)).transpose()?;
-
-        let issuing_jurisdiction = self.issuing_jurisdiction.map(|code| code.code.to_string());
-
-        let nationality = self.nationality.map(|alpha2| alpha2.alpha2.to_string());
-
-        let resident_country = self
-            .resident_country
-            .map(|alpha2| alpha2.alpha2.to_string());
-
-        MdlDataElementsRaw {
-            family_name: self.family_name,
-            given_name: self.given_name,
-            birth_date: birth_date,
-            issue_date: issue_date,
-            expiry_date: expiry_date,
-            issuing_country: issuing_country,
-            issuing_authority: self.issuing_authority,
-            document_number: self.document_number,
-            portrait: self.portrait,
-            driving_privileges: self.driving_privileges,
-            un_distinguishing_sign: self.un_distinguishing_sign,
-            administrative_number: self.administrative_number,
-            sex: self.sex,
-            height: self.height,
-            weight: self.weight,
-            eye_colour: self.eye_colour,
-            hair_colour: self.hair_colour,
-            birth_place: self.birth_place,
-            resident_address: self.resident_address,
-            portrait_capture_date: portrait_capture_date,
-            age_in_years: self.age_in_years,
-            age_birth_year: self.age_birth_year,
-            age_over_nn: self.age_over_nn,
-            issuing_jurisdiction: issuing_jurisdiction,
-            nationality: nationality,
-            resident_city: self.resident_city,
-            resident_state: self.resident_state,
-            resident_postal_code: self.resident_postal_code,
-            resident_country: resident_country,
-            biometric_template_xx: self.biometric_template_xx,
-            family_name_national_character: self.family_name_national_character,
-            given_name_national_character: self.given_name_national_character,
-            signature_usual_mark: self.signature_usual_mark,
-            domestic_driving_privileges: self.domestic_driving_privileges,
-            family_name_truncation: self.family_name_truncation,
-            given_name_truncation: self.given_name_truncation,
-            name_suffix: self.name_suffix,
-            audit_information: self.audit_information,
-            organ_donor: self.organ_donor,
-            veteran: self.veteran,
-            aamva_version: self.aamva_version,
-            weight_range: self.weight_range,
-            race_ethnicity: self.race_ethnicity,
-            dhs_compliance: self.dhs_compliance,
-            dhs_temporary_lawful_status: self.dhs_temporary_lawful_status,
-            edl_credential: self.edl_credential,
-            resident_county: self.resident_county,
-            hazmat_endorsement_expiration_date: self.hazmat_endorsement_expiration_date,
-        }
-    }
-
-    // /// Attempt to convert from JSON
-    // pub fn from_json(json: Value) -> Result<MdlDataElementsError, Self> {
-    //     let json_object = json.as_object().or_else(|| MdlDataElementsError::NotObject(json));
-    //     json_object
-
-    //     // Self::new(family_name: Latin1UpTo150Chars,
-    //     //           given_name: Latin1UpTo150Chars,
-    //     //           birth_date: Tdate,
-    //     //           issue_date: Either<Tdate, FullDate>,
-    //     //           expiry_date: Either<Tdate, FullDate>,
-    //     //           issuing_country: CountryCode,
-    //     //           issuing_authority: Latin1UpTo150Chars,
-    //     //           document_number: Latin1UpTo150Chars,
-    //     //           portrait: LocalBstr,
-    //     //           driving_privileges: DrivingPrivileges,
-    //     //           un_distinguishing_sign: UnDistinguishingSign) -> Self {
-
-    //     _
-    // }
-}
-
-#[cfg(test)]
-mod mdl_data_elements_tests {
-    // use super::*;
-
-    // #[test]
-    // fn test_mdl_data_elements() {
-    //     let cddl = mdl_data_elements_cddl();
-    //     println!("Raw CDDL:\n{}\n", cddl);
-    //     assert!(cddl_from_str(&mut lexer_from_str(&cddl), &cddl, true).is_ok());
-
-    //     let json = r#"{
-    //       "family_name": "Bob",
-    //       "given_name": "Alicé",
-    //       "birth_date": "2022-11-11T22:22:50.52Z",
-    //       "issue_date": "2022-11-11T22:22:50.52Z",
-    //       "expiry_date": "2022-11-11T22:22:50.52Z",
-    //       "issuing_country": "USA",
-    //       "issuing_authority": "Some Issuing Authority",
-    //       "document_number": "1234",
-    //       "portrait": "0xFFFFF",
-    //       "driving_privileges": [],
-    //       "un_distinguishing_sign": "USA",
-    //       "eye_colour": "unknown",
-    //       "hair_colour": "unknown",
-    //       "nationality": "US",
-    //       "issuing_jurisdiction": "US-NY"
-    //     }"#;
-
-    //     assert!(validate_json_from_str(&cddl, json).map(|_| true).unwrap())
-    // }
-}
-
-pub fn mdl_data_elements_cddl() -> String {
-    let mut cddl_str = r#"
-        MdlDataElements = {
-            ; Last name, surname, or primary identifier, of the mDL holder.
-            ; Family name
-            family_name: latin1-up-to-150-chars,
-
-            ; First name(s), other name(s), or secondary identifier, of the mDL holder.
-            ; Given name
-            ;
-            ; TODO: note support for or-empty
-            given_name: latin1-up-to-150-chars-or-empty,
-
-            ; TODO: full-date not supported by (rust)-cddl?
-            ; Day, month and year on which the mDL holder was born. If unknown, approximate date of birth
-            ; Date of birth
-            ; birth_date: full-date,
-            birth_date: tdate,
-
-            ; Date when mDL was issued
-            ; Date of issue
-            issue_date: tdate / full-date,
-
-            ; Date when mDL expires
-            ; Date of expiry
-            expiry_date: tdate / full-date,
-
-            ; Alpha-2 country code, as defined in ISO 3166-1, of the issuing authority’s country or territory
-            ; Issuing country
-            issuing_country: alpha-2-country-code,
-
-            ; Issuing authority name.
-            ; Issuing authority
-            issuing_authority: latin1-up-to-150-chars,
-
-            ; The number assigned or calculated by the issuing authority.
-            ; Licence number
-            document_number: latin1-up-to-150-chars,
-
-            ; A reproduction of the mDL holder’s portrait. See 7.2.2
-            ; Portrait of mDL holder
-            portrait: local-bstr,
-
-            ; Driving privileges of the mDL holder. See 7.2.4
-            ; Categories of vehicles/ restrictions/ conditions
-            driving_privileges: DrivingPrivileges,
-
-            ; Distinguishing sign of the issuing country according to ISO/IEC 18013-1:2018, Annex F. 
-            ; If no applicable distinguishing sign is available in ISO/IEC 18013-1, an
-            ; IA may use an empty identifier or another identifier by which it is
-            ; internationally recognized. In this case the IA should ensure there is no
-            ; collision with other IA’s.
-            ; tstr
-            ;
-            ; UN distinguishing sign
-            un_distinguishing_sign: un-distinguishing-sign,
-
-            ; Administrative number
-            ; An audit control number assigned by the issuing authority.
-            ? administrative_number: latin1-up-to-150-chars,
-
-            ; The four codes specified in ISO/IEC 5218 are:
-            ; 0 = Not known;
-            ; 1 = Male;
-            ; 2 = Female;
-            ; 9 = Not applicable.
-            ;
-            ; Sex
-            ; mDL holder’s sex using values as defined in ISO/IEC 5218 .
-            ? sex: uint,
-
-            ; Height (cm)^a
-            ; mDL holder’s height in centimetres
-            ? height: uint,
-
-            ; Weight (kg)^a
-            ; mDL holder’s weight in kilograms
-            ? weight: uint,
-
-            ; Eye colour
-            ; mDL holder’s eye colour.
-            ? eye_colour: eye-colour,
-
-            ; Hair colour
-            ; mDL holder’s hair colour.
-            ? hair_colour: hair-colour,
-
-            ; Place of birth
-            ; Country and municipality or state/province where the mDL holder was born.
-            ? birth_place: latin1-up-to-150-chars,
-
-            ; Permanent place of residence
-            ; The place where the mDL holder resides and/or may be contacted (street/house number, municipality etc.).
-            ; The value shall only use latin1^b characters and shall have a maximum length of 150 characters.
-            ? resident_address: latin1-up-to-150-chars,
-
-            ; Portrait image timestamp
-            ; Date when portrait was taken
-            ? portrait_capture_date: tdate,
-
-            ; Age attestation: How old are you (in years)?
-            ; The age of the mDL holder
-            ? age_in_years: uint,
-
-            ; Age attestation: In what year were you born?
-            ; The year when the mDL holder was born
-            ? age_birth_year: uint,
-
-            ; Age attestation: Nearest “true” attestation above request
-            ; See 7.2.5
-            ? age_over_NN: bool,
-
-            ; Issuing jurisdiction
-            ; Country subdivision code of the jurisdiction that issued the mDL as defined in ISO 3166-2:2020, Clause 8.
-            ; The first part of the code shall be the same as the value for issuing_country.
-            ? issuing_jurisdiction: country-subdivision-code,
-
-            ; Nationality
-            ; Nationality of the mDL holder as a two letter country code (alpha-2 code) defined in ISO 3166-1
-            ? nationality: alpha-2-country-code,
-
-            ; Resident city
-            ; The city where the mDL holder lives.
-            ? resident_city: latin1-up-to-150-chars,
-
-            ; Resident state/province/district
-            ; The state/province/district where the mDL holder lives.
-            ? resident_state: latin1-up-to-150-chars,
-
-            ; Resident postal code
-            ; The postal code of the mDL holder.
-            ? resident_postal_code: latin1-up-to-150-chars,
-
-            ; Resident country
-            ; The country where the mDL holder lives as a two letter country code (alpha-2 code) defined in ISO 3166-1.
-            ? resident_country: alpha-2-country-code,
-
-            ; TODO: bstr + biometric_template_xx
-            ; Biometric template XX
-            ; See 7.2.6
-            ? biometric_template_xx: local-bstr,
-
-            ; TODO
-            ; Family name in national characters
-            ; The family name of the mDL holder using full UTF-8 character set.
-            ? family_name_national_character: tstr,
-
-            ; TODO
-            ; Given name in national characters
-            ; The given name of the mDL holder using full UTF-8 character set.
-            ? given_name_national_character: tstr,
-
-            ; TODO
-            ; Signature / usual mark
-            ; Image of the signature or usual mark of the mDL holder, see 7.2.7
-            ? signature_usual_mark: local-bstr,
-
-        }
-
-        ; mDL holder’s eye colour.
-        ; The value shall be one of the following: “black”, “blue”, “brown”, “dichromatic”, “grey”, “green”, “hazel”, “maroon”, “pink”, “unknown”.
-        eye-colour = tstr .regexp "(black|blue|brown|dichromatic|grey|green|hazel|maroon|pink|unknown)"
-
-        ; The value shall be one of the following: “bald”, “black”, “blond”, “brown”, “grey”, “red”, “auburn”, “sandy”, “white”, “unknown”.
-        hair-colour = tstr .regexp "(bald|black|blond|brown|grey|red|auburn|sandy|white|unknown)"
-
-        ; TODO: implement
-        ; Distinguishing sign of the issuing country according to ISO/IEC 18013-1:2018, Annex F. 
-        ; If no applicable distinguishing sign is available in ISO/IEC 18013-1, an
-        ; IA may use an empty identifier or another identifier by which it is
-        ; internationally recognized. In this case the IA should ensure there is no
-        ; collision with other IA’s.
-        ;
-        ; UN distinguishing sign
-        un-distinguishing-sign = tstr
-
-        ; TODO: extend regex
-        ; The value shall only use latin1^b characters and shall have a maximum length of 150 characters.
-        latin1-up-to-150-chars = tstr .regexp "[0-9A-z\u00C0-\u00ff]{1, 150}"
-
-        ; TODO: extend regex a la latin1-up-to-150-chars
-        ; The value shall only use latin1^b characters and shall have a maximum length of 150 characters.
-        latin1-up-to-150-chars-or-empty = tstr .regexp "[0-9A-z\u00C0-\u00ff]{0, 150}"
-
-        ; TODO: implement CBOR-friendly version
-        local-bstr = tstr .regexp "0x[0-9a-fA-F]*"
-
-        ; TODO: non-empty array
-        ; NOTE The DrivingPrivileges structure can be an empty array.
-        DrivingPrivileges = [
-            * DrivingPrivilege
-        ]
-
-        DrivingPrivilege = {
-            ; Vehicle category code as per ISO/IEC 18013-1 Annex B
-            "vehicle_category_code" : tstr
-            ; Date of issue encoded as full-date
-            ? "issue_date" : full-date
-            ; Date of expiry encoded as full-date
-            ? "expiry_date" : full-date
-            ; Array of code info
-            ? "codes" : [+Code]
-        }
-
-        ; a.k.a. "DrivingPrivilegeCode"
-        Code = {
-            ; TODO: implement ISO/IEC 18013-2 Annex A
-            ; Code as per ISO/IEC 18013-2 Annex A
-            "code": tstr
-            ; Sign as per ISO/IEC 18013-2 Annex A
-            ? "sign": tstr
-            ; Value as per ISO/IEC 18013-2 Annex A
-            ? "value": tstr
-        }
-        "#.to_string();
-
-    let mut regex_prefix = "(";
-    let mut alpha_2_country_code_cddl = "\n".to_string();
-    alpha_2_country_code_cddl
-        .push_str("; A two letter country code (alpha-2 code) defined in ISO 3166-1.\n");
-    alpha_2_country_code_cddl.push_str("alpha-2-country-code = tstr .regexp \"");
-    for country_code in rust_iso3166::ALL {
-        alpha_2_country_code_cddl.push_str(&format!("{}{}", regex_prefix, country_code.alpha2));
-        regex_prefix = "|"
-    }
-    alpha_2_country_code_cddl.push_str(")\"");
-    cddl_str.push_str(&alpha_2_country_code_cddl);
-
-    regex_prefix = "(";
-    let mut country_subdivision_code_cddl = "\n".to_string();
-    country_subdivision_code_cddl.push_str("; A country subdivision code defined in ISO 3166-2.\n");
-    country_subdivision_code_cddl.push_str("country-subdivision-code = tstr .regexp \"");
-    for country_code in rust_iso3166::ALL {
-        // TODO: is this the correct ISO 3166-2 code?
-        // Also available besides .code are: .name, .region_code, etc.
-        for subdivision in country_code.subdivisions().expect(&format!(
-            "missing country subdivision codes for: {}",
-            country_code.alpha2
-        )) {
-            country_subdivision_code_cddl
-                .push_str(&format!("{}{}", regex_prefix, subdivision.code));
-            regex_prefix = "|"
-        }
-    }
-    country_subdivision_code_cddl.push_str(")\"");
-    cddl_str.push_str(&country_subdivision_code_cddl);
-
-    cddl_str
-}
-
-#[cfg(test)]
-mod mdl_data_elements_json_tests {
-    use super::*;
-
-    #[test]
-    fn test_mdl_data_elements() {
-        let cddl = mdl_data_elements_cddl();
-        println!("Raw CDDL:\n{}\n", cddl);
-        assert!(cddl_from_str(&mut lexer_from_str(&cddl), &cddl, true).is_ok());
-
-        let json = r#"{
-          "family_name": "Bob",
-          "given_name": "Alicé",
-          "birth_date": "2022-11-11T22:22:50.52Z",
-          "issue_date": "2022-11-11T22:22:50.52Z",
-          "expiry_date": "2022-11-11T22:22:50.52Z",
-          "issuing_country": "USA",
-          "issuing_authority": "Some Issuing Authority",
-          "document_number": "1234",
-          "portrait": "0xFFFFF",
-          "driving_privileges": [],
-          "un_distinguishing_sign": "USA",
-          "eye_colour": "unknown",
-          "hair_colour": "unknown",
-          "nationality": "US",
-          "issuing_jurisdiction": "US-NY"
-        }"#;
-
-        assert!(validate_json_from_str(&cddl, json).map(|_| true).unwrap())
-    }
-}
-=======
 pub mod definitions;
 pub mod issuance;
-pub mod presentation;
->>>>>>> 53f79400
+pub mod presentation;