--- conflicted
+++ resolved
@@ -1,6 +1,3 @@
-<<<<<<< HEAD
-pub mod cose;
-=======
 //! [ISO/IEC DIS 18013-5](https://www.iso.org/standard/69084.html) `mDL` implementation in Rust.
 //!
 //! It is intended
@@ -234,9 +231,7 @@
 //! ```ignore
 #![doc = include_str!("../tests/simulated_device_and_reader_state.rs")]
 //! ```
-pub use cose_rs;
-
->>>>>>> 9d99da66
+pub use cose;
 pub mod definitions;
 pub mod issuance;
 pub mod presentation;
