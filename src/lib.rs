<<<<<<< HEAD
//! [ISO/IEC DIS 18013-5](https://mobiledl-e5018.web.app/ISO_18013-5_E_draft.pdf) **mDL** implementation in Rust.
=======
//! [ISO/IEC DIS 18013-5](https://www.iso.org/standard/69084.html) `mDL` implementation in Rust.
>>>>>>> 77aa94d2
//!
//! The library is intended to be used
//! in creating apps for **Devices** and **Readers**
//! that can interact with each other to exchange **mDL** data.
//!
//! You can see examples on how to use the library in `examples`
//! directory and read about in the dedicated `README.md`.
//!
//! # **Device** and **Reader** interaction
//!
//! This flow demonstrates a simulated device and reader interaction.
//! The reader requests the `age_over_21` element, and the device responds with that value.
//! The flow is something like this:
//!
//! ```text
#![doc = include_str!("../docs/simulated_device_and_reader.txt")]
//! ```
//!
//! ## The flow of the interaction
//!
//! 1. **Device initialization and engagement:**
//!     - The device creates a `QR code` containing `DeviceEngagement` data, which includes its public key.
//!     - Internally:
//!         - The device initializes with the `mDL` data, private key, and public key.
//! 2. **Reader processing `QR code` and requesting the necessary fields:**
//!     - The reader processes the QR code and creates a request for the `age_over_21` element.
//!     - Internally:
//!         - Generates its private and public keys.
//!         - Initiates a key exchange, and generates the session keys.
//!         - The request is encrypted with the reader's session key.
//! 3. **Device accepting request and responding:**
//!     - The device receives the request and creates a response with the `age_over_21` element.
//!     - Internally:
//!         - Initiates the key exchange, and generates the session keys.
//!         - Decrypts the request with the reader's session key.
//!         - Parse and validate it creating error response if needed.
//!         - The response is encrypted with the device's session key.
//! 4. **Reader Processing mDL data:**
//!     - The reader processes the response and prints the value of the `age_over_21` element.
//!
//! ## Device perspective
//!
//! There are several states through which the device goes during the interaction:
//!
//! ```text
#![doc = include_str!("../docs/on_simulated_device.txt")]
//! ```
//!
<<<<<<< HEAD
//! ## Reader's perspective
//!
//! From the reader's perspective, the flow is simpler:
//!
//! ```text
#![doc = include_str!("../docs/on_simulated_reader.txt")]
//! ```
//!
//! # Example
=======
//! ### Reader perspective
>>>>>>> 77aa94d2
//!
//! A basic example.
//!
//! ```ignore
#![doc = include_str!("../tests/simulated_device_and_reader.rs")]
//! ```
//! # Example
//!
<<<<<<< HEAD
=======
//!
//! The reader is simulated in `common`
//! module (you can find the complete code in `examples` directory), here we focus on the code from the
//! device perspective.
//!
//! ## Example
//!
//! Basic example.
//!
//! ```ignore
#![doc = include_str!("../tests/simulated_device_and_reader.rs")]
//! ```
//!
//! ## Example
//!
>>>>>>> 77aa94d2
//! An example that uses `State` pattern, `Arc` and `Mutex`.
//!
//! ```ignore
#![doc = include_str!("../tests/simulated_device_and_reader_state.rs")]
//! ```
pub use cose_rs;

pub mod definitions;
pub mod issuance;
pub mod presentation;

pub mod macros {
    pub use isomdl_macros::{FromJson, ToCbor};
}<|MERGE_RESOLUTION|>--- conflicted
+++ resolved
@@ -1,27 +1,65 @@
-<<<<<<< HEAD
-//! [ISO/IEC DIS 18013-5](https://mobiledl-e5018.web.app/ISO_18013-5_E_draft.pdf) **mDL** implementation in Rust.
-=======
 //! [ISO/IEC DIS 18013-5](https://www.iso.org/standard/69084.html) `mDL` implementation in Rust.
->>>>>>> 77aa94d2
-//!
-//! The library is intended to be used
-//! in creating apps for **Devices** and **Readers**
-//! that can interact with each other to exchange **mDL** data.
-//!
-//! You can see examples on how to use the library in `examples`
-//! directory and read about in the dedicated `README.md`.
-//!
-//! # **Device** and **Reader** interaction
-//!
-//! This flow demonstrates a simulated device and reader interaction.
+//!
+//! It is intended
+//! to be used
+//! in creating apps for `Devices` and `Readers` that can interact with each other to exchange `mDL`
+//! data.
+//!
+//! ## Simulated `Device` and `Reader` interaction
+//!
+//! Here are examples of how to use the library. You can see more in [examples](../examples) folder and read about in the dedicated [README](../examples/README.md).
+//!
+//! This example demonstrates a simulated device and reader interaction.
 //! The reader requests the `age_over_21` element, and the device responds with that value.
 //! The flow is something like this:
 //!
 //! ```text
-#![doc = include_str!("../docs/simulated_device_and_reader.txt")]
-//! ```
-//!
-//! ## The flow of the interaction
+//!    +---------------------+                                          +----------------------+
+//!    |                     |                                          |                      |
+//!    |                     |                                          |                      |
+//!    |   Device            |                                          |   Reader             |
+//!    |                     |                                          |                      |
+//!    |                     |                                          |                      |
+//!    +---------+-----------+                                          +----------+-----------+
+//!              |                                                                 |
+//!          Initialize session                                                    |
+//!              |                                                                 |
+//!              |                                                                 |
+//! Create QR code engagement                                                      |
+//!              |                                                                 |
+//!              +-------------+                                                   |
+//!              |             |                                                   |
+//!              |             |                                                   |
+//!              <-------------+                                                   |
+//!              |                                                                 |
+//!              |                        Send QR code                             |
+//!              +----------------------------------------------------------------->
+//!              |                                                                 |
+//!              |                                                                 | Establish session
+//!              |                                                                 +-----------+
+//!              |                                                                 |           |
+//!              |                                                                 |           |
+//!              |                                                                 +-----------+
+//!              |                  Request age_over_21                            |
+//!              <-----------------------------------------------------------------+
+//!              |                                                                 |
+//!              |                                                                 |
+//!              |                                                                 |
+//!              |                 Send age_over_21                                |
+//!              +----------------------------------------------------------------->
+//!              |                                                                 |
+//!              |                                                                 |
+//!              |                                                                 | Process age_over_21
+//!              |                                                                 +-----------+
+//!              |                                                                 |           |
+//!              |                                                                 |           |
+//!              |                                                                 +-----------+
+//!              |                                                                 |
+//!              |                                                                 |
+//!              |                                                                 |
+//!              |                    Session finished                             |
+//!              |                                                                 |
+//! ```
 //!
 //! 1. **Device initialization and engagement:**
 //!     - The device creates a `QR code` containing `DeviceEngagement` data, which includes its public key.
@@ -43,37 +81,136 @@
 //! 4. **Reader Processing mDL data:**
 //!     - The reader processes the response and prints the value of the `age_over_21` element.
 //!
-//! ## Device perspective
+//! ### Device perspective
 //!
 //! There are several states through which the device goes during the interaction:
 //!
 //! ```text
-#![doc = include_str!("../docs/on_simulated_device.txt")]
-//! ```
-//!
-<<<<<<< HEAD
-//! ## Reader's perspective
+//!
+//!                                                  +---------+
+//!                                                  |         |
+//!                                                  |         |
+//!                                                  | User    |
+//!                                                  |         |
+//!                                                  |         |
+//!                                                  +---+-----+
+//!                                                      |
+//!                                                      |
+//! +----------------------------------------------------v--------------------------------------------------------------+
+//! |                                              Device                                                               |
+//! |                                                                                                                   |
+//! |                                         +-------------------+                                                     |
+//! |                                         |                   |                                                     |
+//! |                                         |SessionManagerInit |                                                     |
+//! |                                         |                   |                                                     |
+//! |       +---------------------------------+                   +-------------+                                       |
+//! |       |                                 |                   |             |                                       |
+//! |       |                                 |                   |             |                                       |
+//! |       |                                 +-------------------+             |                                       |
+//! |       |                                                                   |                                       |
+//! |       |                                                              qr_engagement                                |
+//! |       |                                                                   |                                       |
+//! |       |                                                                   |                                       |
+//! |   qr_engagement                                                           |                                       |
+//! |       |                                                                   |                                       |
+//! |       |                                                        +----------v------------+                          |
+//! |       |                                                        |                       |                          |
+//! |       |                                                        | SessionManagerEngaged <-------------+            |
+//! |       |                                             +----------+                       |             |            |
+//! |       |                                             |          |                       |             |            |
+//! |       |                                             |          +-----------------------+             |            |
+//! |       |                                             |                                                |            |
+//! |       |                                             |                                                |            |
+//! |       |                                             |                                                |            |
+//! |       |                                             |                                                |            |
+//! |       |                                             |                                                |            |
+//! |       |                                             |                                                |            |
+//! |       |                                             |                                                |            |
+//! |       |                               process_session_establishment                                  |            |
+//! |       |                                             |                                                |            |
+//! |       |      +--------------------------------------v----------------------------------+             |            |
+//! |       |      |                                 SessionManager                          |             |            |
+//! |       |      |                                                                         |             |            |
+//! |       |      |                             +--------------------+                      |             |            |
+//! |       |      |                             |                    |                      |             |            |
+//! |       |      |     +-----------------------+ AwaitingRequest    <----------------+     |             |            |
+//! |       |      |     |                       |                    |                |     |             |            |
+//! |       |      |     |           +-----------+                    |                |     |             |            |
+//! |       |      |prepare_response |           +--------------------+                |     |             |            |
+//! |       |      |     |           |                                                 |     |             |            |
+//! |       |      |     |           |                                                 |     |       establish_session  |
+//! |       |      |     |           |                                                 |     |             |            |
+//! |       |      |     |         handle_request                                      |     |             |            |
+//! |       |      |     |           |                                                 |     |             |            |
+//! |       |      |     |           |                                                 |     |             |            |
+//! |       |      |  +--v-----------v--------+                           retrieve_response  |             |            |
+//! |       |      |  |                       +---------                               |     |             |            |
+//! |       |      |  |   Signing             |   get_next_signature_payload           |     |             |            |
+//! |       |      |  |                       <---------                               |     |             |            |
+//! |       |      |  +---------+-------------+                                        |     |             |            |
+//! |       |      |            |                                                      |     |             |            |
+//! |       |      |            |                                                      |     |             |            |
+//! |       |      |            |                                                      |     |             |            |
+//! |       |      |      submit_next_signature                                        |     |             |            |
+//! |       |      |            |                                                      |     |             |            |
+//! |       |      |            |                 +----------------------+             |     |             |            |
+//! |       |      |            |                 |                      |             |     |             |            |
+//! |       |      |            |                 |   ReadyToRespond     |             |     |             |            |
+//! |       |      |            +----------------->                      +-------------+     |             |            |
+//! |       |      |                              |                      |                   |             |            |
+//! |       |      |                              +----------+-----------+                   |             |            |
+//! |       |      |                                         |                               |             |            |
+//! |       |      +-----------------------------------------+-------------------------------+             |            |
+//! |       |                                          handle_response                                     |            |
+//! +-------+------------------------------------------------+---------------------------------------------+------------+
+//!         |                                                |                                             |
+//!         |                                        +-------v-------+                                     |
+//!         |                                        |  Reader       |                                     |
+//!         |                                        |               |                                     |
+//!         |                                        |               |                                     |
+//!         +---------------------------------------->               +-------------------------------------+
+//!                                                  |               |
+//!                                                  |               |
+//!                                                  |               |
+//!                                                  +---------------+
+//! ```
+//!
+//! ### Reader perspective
 //!
 //! From the reader's perspective, the flow is simpler:
 //!
 //! ```text
-#![doc = include_str!("../docs/on_simulated_reader.txt")]
-//! ```
-//!
-//! # Example
-=======
-//! ### Reader perspective
->>>>>>> 77aa94d2
-//!
-//! A basic example.
-//!
-//! ```ignore
-#![doc = include_str!("../tests/simulated_device_and_reader.rs")]
-//! ```
-//! # Example
-//!
-<<<<<<< HEAD
-=======
+//!             +--------+
+//!             |        |
+//!             |  User  |
+//!             |        |
+//!             +---+----+
+//!                 |
+//!                 |
+//!             +---v-----+
+//!             |         |
+//!             | Device  |
+//!   +---------+         |<----------------+
+//!   |         |         |                 |
+//!   |         |         |                 |
+//!   |         +--+--^---+                 |
+//!   |              |  |                   |
+//!   |              |  | establish_session |
+//!   |qr_engagement |  |                   |
+//!   |              |  |                   | new_request
+//!   |              |  |                   |
+//! +-v--------------v--+-------------------+---+
+//! |                  Reader                   |
+//! |                                           |
+//! | +--------------------+   handle_response  |
+//! | |                    +---------------+    |
+//! | | SessionManager     |               |    |
+//! | |                    |<--------------+    |
+//! | +--------------------+                    |
+//! |                                           |
+//! +-------------------------------------------+
+//! ```
+//!
 //!
 //! The reader is simulated in `common`
 //! module (you can find the complete code in `examples` directory), here we focus on the code from the
@@ -89,7 +226,6 @@
 //!
 //! ## Example
 //!
->>>>>>> 77aa94d2
 //! An example that uses `State` pattern, `Arc` and `Mutex`.
 //!
 //! ```ignore
