# isomdl

[ISO/IEC DIS 18013-5](https://www.iso.org/standard/69084.html) `mDL` implementation in Rust.

<<<<<<< HEAD
It is intended to be used in creating apps for **Devices** and **Readers** that can interact with each other to
exchange **mDL**
=======
It is intended to be used in creating apps for devices and readers that can interact with each other to exchange `mDL`
data.
>>>>>>> f8adc3ea

## CLI tool

This crate contains a CLI tool. Run the `--help` command to see what actions you can perform.

```bash
cargo run -- --help
```

For example, you can get the namespaces and elements defined in an mDL:

```bash
cat test/stringified-mdl.txt | cargo run -- get-namespaces -
```

## Library

<<<<<<< HEAD
You can see more examples on how to use the library in [tests](tests) directory and read about in the
dedicated [README](tests/README.md).

### **Device** and **Reader** interaction

This flow demonstrates a simulated device and reader interaction.  
=======
Here are some examples on how to use the library.
You can see more in [tests](tests) and read about in the
dedicated [README](tests/README.md).

### Examples

#### Simulated device and reader interaction

This example demonstrates a simulated device and reader interaction.  
>>>>>>> f8adc3ea
The reader requests the `age_over_21` element, and the device responds with that value.

```mermaid
sequenceDiagram
    autonumber
    Note over Device: Initialize session
    Device ->> Device: Create QR Code Engagement
    Device -) + Reader: Send QR Code
    Reader ->> - Reader: Establish Session
    Reader -) + Device: Request age_over_21
    Device -)- Reader: Send age_over_21
    Reader ->> Reader: Process age_over_21
    Note over Device, Reader: Session finished
```

<<<<<<< HEAD
#### The flow of the interaction

1. **Device initialization and engagement:**
    - The device creates a **QR code** containing `DeviceEngagement` data, which includes its public key.
    - Internally:
        - The device initializes with the **mDL** data, private key, and public key.
2. **Reader processing QR code and requesting needed fields:**
    - The reader processes the **QR code** and creates a request for the `age_over_21` element.
=======
### The flow of the interaction

1. **Device initialization and engagement:**
    - The device creates a `QR code` containing `DeviceEngagement` data, which includes its public key.
    - Internally:
        - The device initializes with the `mDL` data, private key, and public key.
2. **Reader processing QR code and requesting needed fields:**
    - The reader processes the `QR code` and creates a request for the `age_over_21` element.
>>>>>>> f8adc3ea
    - Internally:
        - Generates its private and public keys.
        - Initiates a key exchange, and generates the session keys.
        - The request is encrypted with the reader's session key.
3. **Device accepting request and responding:**
    - The device receives the request and creates a response with the `age_over_21` element.
    - Internally:
        - Initiates the key exchange, and generates the session keys.
        - Decrypts the request with the reader's session key.
        - Parse and validate it creating error response if needed.
        - The response is encrypted with the device's session key.
4. **Reader Processing mDL data:**
    - The reader processes the response and prints the value of the `age_over_21` element.

<<<<<<< HEAD
##### Examples

You can see the example in [simulated_device_and_reader](tests/simulated_device_and_reader.rs) or a version that
uses **State pattern**, `Arc`
and `Mutex` in [simulated_device_and_reader_state](tests/simulated_device_and_reader_state.rs).

#### Device perspective
=======
You can see the full example in [simulated_device_and_reader](tests/simulated_device_and_reader.rs) or a version that
uses `State pattern`, `Arc` and `Mutex` [simulated_device_and_reader](tests/simulated_device_and_reader_state.rs).

##### Device perspective
>>>>>>> f8adc3ea

There are several states through which the device goes during the interaction:

```mermaid
stateDiagram
    state Device {
        [*] --> SessionManagerInit: initialise
        SessionManagerInit --> SessionManagerEngaged: qr_engagement
        SessionManagerEngaged --> SessionManager: process_session_establishment
    }

    state SessionManagerInit {
        [*] --> [*]
    }

    state SessionManagerEngaged {
        [*] --> [*]
    }

    state Reader {
        [*] --> [*]
    }

    state SessionManager {
        [*] --> AwaitingRequest
        AwaitingRequest --> Signing: prepare_response
        Signing --> Signing: get_next_signature_payload
        Signing --> ReadyToRespond: submit_next_signature
        ReadyToRespond --> AwaitingRequest: retrieve_response
        AwaitingRequest --> Signing: handle_request
    }

    User --> Device
    SessionManagerInit --> Reader: qr_engagement
    Reader --> SessionManagerEngaged: establish_session
    ReadyToRespond --> Reader: handle_response
```

<<<<<<< HEAD
##### Examples

You can see the full example in [on_simulated_device](tests/on_simulated_device.rs).  
The reader is simulated in [common](tests/common.rs) module (you can find the code in [tests](tests)),
and we focus on the code from the
device perspective.

#### Reader perspective
=======
The reader is simulated in [common](tests/common.rs) module (you can find the code in [examples](examples)),
and we focus on the code from the
device perspective.
You can see the full example in [on_simulated_device](tests/on_simulated_device.rs).

##### Reader perspective
>>>>>>> f8adc3ea

From the reader's perspective, the flow is simpler:

```mermaid
stateDiagram
    state Device {
        [*] --> [*]
    }

    state Reader {
        SessionManager --> SessionManager: handle_response
    }

    User --> Device
    Device --> Reader: qr_engagement
    Reader --> Device: establish_session
    Device --> Reader
    Reader --> Device: new_request
```

<<<<<<< HEAD
##### Examples

You can see the full example in [on_simulated_reader](tests/on_simulated_reader.rs).
The code is considerably shorter.  
Now the reader is simulated in [common](tests/common.rs) module (you can find the code in [tests](tests)),
and we focus on the code from the reader's perspective.
=======
Now the reader is simulated in [common](tests/common.rs) module (you can find the code in [examples](examples)),
and we focus on the code from the reader's perspective.
The code is considerably shorter.
You can see the full example in [on_simulated_reader](tests/on_simulated_reader.rs).
>>>>>>> f8adc3ea
<|MERGE_RESOLUTION|>--- conflicted
+++ resolved
@@ -2,13 +2,8 @@
 
 [ISO/IEC DIS 18013-5](https://www.iso.org/standard/69084.html) `mDL` implementation in Rust.
 
-<<<<<<< HEAD
-It is intended to be used in creating apps for **Devices** and **Readers** that can interact with each other to
-exchange **mDL**
-=======
 It is intended to be used in creating apps for devices and readers that can interact with each other to exchange `mDL`
 data.
->>>>>>> f8adc3ea
 
 ## CLI tool
 
@@ -26,14 +21,6 @@
 
 ## Library
 
-<<<<<<< HEAD
-You can see more examples on how to use the library in [tests](tests) directory and read about in the
-dedicated [README](tests/README.md).
-
-### **Device** and **Reader** interaction
-
-This flow demonstrates a simulated device and reader interaction.  
-=======
 Here are some examples on how to use the library.
 You can see more in [tests](tests) and read about in the
 dedicated [README](tests/README.md).
@@ -43,7 +30,6 @@
 #### Simulated device and reader interaction
 
 This example demonstrates a simulated device and reader interaction.  
->>>>>>> f8adc3ea
 The reader requests the `age_over_21` element, and the device responds with that value.
 
 ```mermaid
@@ -59,16 +45,6 @@
     Note over Device, Reader: Session finished
 ```
 
-<<<<<<< HEAD
-#### The flow of the interaction
-
-1. **Device initialization and engagement:**
-    - The device creates a **QR code** containing `DeviceEngagement` data, which includes its public key.
-    - Internally:
-        - The device initializes with the **mDL** data, private key, and public key.
-2. **Reader processing QR code and requesting needed fields:**
-    - The reader processes the **QR code** and creates a request for the `age_over_21` element.
-=======
 ### The flow of the interaction
 
 1. **Device initialization and engagement:**
@@ -77,7 +53,6 @@
         - The device initializes with the `mDL` data, private key, and public key.
 2. **Reader processing QR code and requesting needed fields:**
     - The reader processes the `QR code` and creates a request for the `age_over_21` element.
->>>>>>> f8adc3ea
     - Internally:
         - Generates its private and public keys.
         - Initiates a key exchange, and generates the session keys.
@@ -92,20 +67,10 @@
 4. **Reader Processing mDL data:**
     - The reader processes the response and prints the value of the `age_over_21` element.
 
-<<<<<<< HEAD
-##### Examples
-
-You can see the example in [simulated_device_and_reader](tests/simulated_device_and_reader.rs) or a version that
-uses **State pattern**, `Arc`
-and `Mutex` in [simulated_device_and_reader_state](tests/simulated_device_and_reader_state.rs).
-
-#### Device perspective
-=======
 You can see the full example in [simulated_device_and_reader](tests/simulated_device_and_reader.rs) or a version that
 uses `State pattern`, `Arc` and `Mutex` [simulated_device_and_reader](tests/simulated_device_and_reader_state.rs).
 
 ##### Device perspective
->>>>>>> f8adc3ea
 
 There are several states through which the device goes during the interaction:
 
@@ -144,23 +109,7 @@
     ReadyToRespond --> Reader: handle_response
 ```
 
-<<<<<<< HEAD
-##### Examples
-
-You can see the full example in [on_simulated_device](tests/on_simulated_device.rs).  
-The reader is simulated in [common](tests/common.rs) module (you can find the code in [tests](tests)),
-and we focus on the code from the
-device perspective.
-
-#### Reader perspective
-=======
-The reader is simulated in [common](tests/common.rs) module (you can find the code in [examples](examples)),
-and we focus on the code from the
-device perspective.
-You can see the full example in [on_simulated_device](tests/on_simulated_device.rs).
-
 ##### Reader perspective
->>>>>>> f8adc3ea
 
 From the reader's perspective, the flow is simpler:
 
@@ -179,18 +128,4 @@
     Reader --> Device: establish_session
     Device --> Reader
     Reader --> Device: new_request
-```
-
-<<<<<<< HEAD
-##### Examples
-
-You can see the full example in [on_simulated_reader](tests/on_simulated_reader.rs).
-The code is considerably shorter.  
-Now the reader is simulated in [common](tests/common.rs) module (you can find the code in [tests](tests)),
-and we focus on the code from the reader's perspective.
-=======
-Now the reader is simulated in [common](tests/common.rs) module (you can find the code in [examples](examples)),
-and we focus on the code from the reader's perspective.
-The code is considerably shorter.
-You can see the full example in [on_simulated_reader](tests/on_simulated_reader.rs).
->>>>>>> f8adc3ea
+```