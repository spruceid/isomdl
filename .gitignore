--- conflicted
+++ resolved
@@ -1,8 +1,3 @@
-<<<<<<< HEAD
 **/Cargo.lock
 **/target
-=======
-Cargo.lock
-/target
-*~
->>>>>>> 0703b8c4
+*~